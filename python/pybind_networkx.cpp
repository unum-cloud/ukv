--- conflicted
+++ resolved
@@ -56,10 +56,6 @@
 
     std::shared_ptr<py_db_t> db_ptr;
     std::shared_ptr<py_txn_t> txn_ptr;
-<<<<<<< HEAD
-
-=======
->>>>>>> 2503c5a4
     graph_collection_session_t inverted_index;
     collection_t sources_attrs;
     collection_t targets_attrs;
