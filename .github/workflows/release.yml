--- conflicted
+++ resolved
@@ -53,17 +53,11 @@
       - name: Setup GitHub Pages
         uses: actions/configure-pages@v2
       - name: Install dependencies
-<<<<<<< HEAD
         run: sudo apt update && sudo apt install -y doxygen graphviz dia git && pip install sphinx breathe m2r2 sphinxcontrib-googleanalytics==0.2.dev20220708 sphinxcontrib-jquery
       - name: Clone Theme
         run: git clone https://github.com/unum-cloud/www.unum.cloud-furo && cd www.unum.cloud-furo && pip install . && cd ../
       - name: Install UKV from PyPi
         run: pip install ukv
-=======
-        run: sudo apt update && sudo apt install -y doxygen graphviz dia git && pip install sphinx breathe furo m2r2 sphinxcontrib-googleanalytics==0.2.dev20220708 sphinxcontrib-jquery
-      - name: Install UStore from PyPi
-        run: pip install ustore
->>>>>>> 40df683c
       - name: Fetch GoLang repo
         run: git submodule update --init --recursive --remote go-ustore/
       - name: Build documentation
