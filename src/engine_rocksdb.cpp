--- conflicted
+++ resolved
@@ -127,17 +127,13 @@
         rocksdb::ConfigOptions config_options;
 
         std::string path = c.config; // TODO: take the path from config!
-<<<<<<< HEAD
         // rocks_status_t status = rocksdb::LoadLatestOptions(config_options, path, &options, &column_descriptors);
         rocks_status_t status = rocksdb::LoadOptionsFromFile("./configs/rocksdb.cfg",
                                                              rocksdb::Env::Default(),
                                                              &options,
                                                              &column_descriptors);
-=======
-        rocks_status_t status = rocksdb::LoadLatestOptions(config_options, path, &options, &column_descriptors);
         auto cf_options = rocksdb::ColumnFamilyOptions();
         cf_options.comparator = &key_comparator_k;
->>>>>>> 1846c750
         if (column_descriptors.empty())
             column_descriptors.push_back({rocksdb::kDefaultColumnFamilyName, std::move(cf_options)});
         else {
