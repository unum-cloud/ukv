--- conflicted
+++ resolved
@@ -289,24 +289,14 @@
     ukv_val_ptr_t binary_docs_begin = nullptr;
     ukv_val_len_t* binary_docs_offs = nullptr;
     ukv_val_len_t* binary_docs_lens = nullptr;
-<<<<<<< HEAD
     ukv_size_t unique_docs_count = static_cast<ukv_size_t>(updated_keys.size());
-=======
-    ukv_size_t unique_docs_count = static_cast<ukv_size_t>(arena.updated_keys.size());
->>>>>>> 3b7f60d0
     ukv_read( //
         c_db,
         c_txn,
         unique_docs_count,
-<<<<<<< HEAD
         &updated_keys[0].col,
         sizeof(col_key_t),
         &updated_keys[0].key,
-=======
-        &arena.updated_keys[0].col,
-        sizeof(col_key_t),
-        &arena.updated_keys[0].key,
->>>>>>> 3b7f60d0
         sizeof(col_key_t),
         c_options,
         &binary_docs_begin,
@@ -435,14 +425,6 @@
     ukv_format_t const c_format,
     stl_arena_t& arena,
     ukv_error_t* c_error) noexcept {
-<<<<<<< HEAD
-=======
-
-    prepare_memory(arena.updated_keys, tasks.count, c_error);
-    if (*c_error)
-        return;
-
->>>>>>> 3b7f60d0
     serializing_tape_ref_t serializing_tape {arena};
     auto safe_callback = [&](ukv_size_t task_idx, ukv_str_view_t field, json_t& parsed) {
         try {
@@ -501,17 +483,10 @@
         read_order.keys.stride(),
         &binary_docs_begin,
         0,
-<<<<<<< HEAD
         serializing_tape.growing_tape.offsets().begin().get(),
         serializing_tape.growing_tape.offsets().stride(),
         serializing_tape.growing_tape.lengths().begin().get(),
         serializing_tape.growing_tape.lengths().stride(),
-=======
-        arena.growing_tape.offsets().begin().get(),
-        arena.growing_tape.offsets().stride(),
-        arena.growing_tape.lengths().begin().get(),
-        arena.growing_tape.lengths().stride(),
->>>>>>> 3b7f60d0
         c_options,
         &arena_ptr,
         c_error);
@@ -1152,6 +1127,8 @@
     // Estimate the amount of memory needed to store at least scalars and columns addresses
     // TODO: Align offsets of bitmaps to 64-byte boundaries for Arrow
     // https://arrow.apache.org/docs/format/Columnar.html#buffer-alignment-and-padding
+    // TODO: Align offsets of bitmaps to 64-byte boundaries for Arrow
+    // https://arrow.apache.org/docs/format/Columnar.html#buffer-alignment-and-padding
     bool wants_conversions = c_result_bitmap_converted;
     bool wants_collisions = c_result_bitmap_collision;
     std::size_t slots_per_bitmap = c_docs_count / 8 + (c_docs_count % 8 != 0);
@@ -1159,7 +1136,7 @@
     std::size_t bytes_per_bitmap = sizeof(ukv_1x8_t) * slots_per_bitmap;
     std::size_t bytes_per_addresses_row = sizeof(void*) * c_fields_count;
     std::size_t bytes_for_addresses = bytes_per_addresses_row * 6;
-    std::size_t bytes_for_bitmaps = bytes_per_bitmap * count_bitmaps * c_fields_count;
+    std::size_t bytes_for_bitmaps = bytes_per_bitmap * count_bitmaps * c_fields_count * c_fields_count;
     std::size_t bytes_per_scalars_row = transform_reduce_n(types, c_fields_count, 0ul, &min_memory_usage);
     std::size_t bytes_for_scalars = bytes_per_scalars_row * c_docs_count;
 
