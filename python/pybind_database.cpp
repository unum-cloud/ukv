--- conflicted
+++ resolved
@@ -675,7 +675,6 @@
         py_db.native.remove(collection.c_str()).throw_unhandled();
     });
 
-<<<<<<< HEAD
     py_db.def_property_readonly("keys", [](py_db_t& py_db) {
         keys_range_t range(py_db.native);
         return py::cast(std::make_shared<py_keys_range_t>(std::move(range)));
@@ -685,7 +684,7 @@
         keys_range_t range(py_col.db_ptr->native, nullptr, py_col.native);
         return py::cast(std::make_shared<py_keys_range_t>(std::move(range)));
     });
-=======
+
     // Shortcuts for main collection
     py_db.def("set", &py_write<py_db_t>);
     py_db.def("pop", &py_remove<py_db_t>);  // Unlike Python, won't return the result
@@ -698,7 +697,6 @@
     py_txn.def("has_key", &py_has<py_txn_t>); // Similar to Python 2
     py_txn.def("get", &py_read<py_txn_t>);
     py_txn.def("update", &py_update<py_txn_t>);
->>>>>>> d0826497
 
     // Additional operator overloads
     py_col.def("__setitem__", &py_write<py_col_t>);
