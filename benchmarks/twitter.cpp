
#include <fcntl.h>    // `open` files
#include <sys/stat.h> // `stat` to obtain file metadata
#include <sys/mman.h> // `mmap` to read datasets faster

#include <cstring>     // `std::memchr`
#include <algorithm>   // `std::search`
#include <filesystem>  // Listing directories is too much pain in C
#include <string_view> //
#include <vector>      //
#include <thread>      //
#include <random>      // `std::random_device` for each thread

#include <benchmark/benchmark.h>

#include <ukv/ukv.hpp>

namespace bm = benchmark;
using namespace unum::ukv;
using uniform_idx_t = std::uniform_int_distribution<std::size_t>;

constexpr std::size_t id_str_max_length_k = 24;
constexpr std::size_t copies_per_tweet_k = 10;

constexpr std::size_t primes_k[copies_per_tweet_k] = {
    9223372036854777211ull,
    14223002033854726039ull,
    9223372036854777293ull,
    14223002033854726067ull,
    9223372036854777341ull,
    14223002033854726081ull,
    9223372036854777343ull,
    14223002033854726111ull,
    9223372036854777353ull,
    14223002033854726163ull,
};

struct tweet_t {
    char id_str[id_str_max_length_k] = {0};
    std::string_view body;
};

static std::string dataset_directory = "~/Datasets/Twitter/";
static std::vector<std::string> paths;
static std::vector<std::size_t> sizes;
static std::vector<std::string_view> mapped_contents;
static std::vector<std::vector<tweet_t>> tweets_per_path;
static database_t db;
static std::size_t thread_count = 0;
static std::size_t tweet_count = 0;

static inline std::uint64_t ror64(std::uint64_t v, int r) {
    return (v >> r) | (v << (64 - r));
}

static inline std::uint64_t rrxmrrxmsx_0(std::uint64_t v) {
    v ^= ror64(v, 25) ^ ror64(v, 50);
    v *= 0xA24BAED4963EE407UL;
    v ^= ror64(v, 24) ^ ror64(v, 49);
    v *= 0x9FB21C651E98DF25UL;
    return v ^ v >> 28;
}

static inline std::size_t hash(tweet_t const& tweet) {
    auto u64s = reinterpret_cast<std::uint64_t const*>(tweet.id_str);
    auto mix = rrxmrrxmsx_0(u64s[0]) ^ rrxmrrxmsx_0(u64s[1]) ^ rrxmrrxmsx_0(u64s[2]);
    return mix;
}

static void batch_insert(bm::State& state) {
    status_t status;
    arena_t arena(db);

    // Locate the portion of tweets in a disjoint array.
    std::size_t const tweets_per_thread = tweet_count / thread_count;
    std::size_t global_tweet_idx = state.thread_index() * tweets_per_thread;
    std::size_t internal_tweet_idx = global_tweet_idx;
    std::size_t file_idx = 0;
    while (tweets_per_path[file_idx].size() <= internal_tweet_idx) {
        internal_tweet_idx -= tweets_per_path[file_idx].size();
        file_idx++;
    }

    std::size_t tweets_bytes = 0;
    for (auto _ : state) {

        // Detect if we need to jump to another file.
        while (internal_tweet_idx >= tweets_per_path[file_idx].size()) {
            file_idx++;
            internal_tweet_idx = 0;
        }

        // Generate multiple IDs for each tweet, to augment the dataset.
        auto const& tweet = tweets_per_path[file_idx][internal_tweet_idx];
        auto const tweet_hash = hash(tweet);
        std::array<ukv_key_t, copies_per_tweet_k> keys;
        for (std::size_t copy_idx = 0; copy_idx != copies_per_tweet_k; ++copy_idx)
            keys[copy_idx] = static_cast<ukv_key_t>(tweet_hash * primes_k[copy_idx]);

        // Finally, import the data.
        ukv_bytes_cptr_t body = reinterpret_cast<ukv_bytes_cptr_t>(tweet.body.data());
        ukv_length_t length = static_cast<ukv_length_t>(tweet.body.size());
        ukv_docs_write( //
            db,
            nullptr,
            copies_per_tweet_k,
            nullptr,
            0,
            keys.data(),
            sizeof(ukv_key_t),
            nullptr,
            0,
            nullptr,
            nullptr,
            0,
            &length,
            0,
            &body,
            0,
            ukv_doc_modify_upsert_k,
            ukv_doc_field_json_k,
            ukv_options_default_k,
            arena.member_ptr(),
            status.member_ptr());
        status.throw_unhandled();

        internal_tweet_idx++;
        global_tweet_idx++;
        tweets_bytes += tweet.body.size();
    }

    state.counters["docs/s"] = bm::Counter(tweets_per_thread * copies_per_tweet_k, bm::Counter::kIsRate);
    state.counters["batches/s"] = bm::Counter(tweets_per_thread, bm::Counter::kIsRate);
    state.counters["bytes/s"] = bm::Counter(tweets_bytes * copies_per_tweet_k, bm::Counter::kIsRate);
}

template <typename callback_at>
void sample_randomly(bm::State& state, callback_at callback) {

    std::random_device rd;
    std::mt19937 gen(rd());
    uniform_idx_t choose_file(0, tweets_per_path.size() - 1);
    uniform_idx_t choose_hash(0, copies_per_tweet_k - 1);

    auto const batch_size = static_cast<ukv_size_t>(state.range(0));
    std::vector<ukv_key_t> batch_keys(batch_size);

    std::size_t iterations = 0;
    for (auto _ : state) {
        for (std::size_t key_idx = 0; key_idx != batch_size; ++key_idx) {
            std::size_t const file_idx = choose_file(gen);
            auto const& tweets = tweets_per_path[file_idx];
            uniform_idx_t choose_tweet(0, tweets.size() - 1);
            std::size_t const hash_idx = choose_hash(gen);
            std::size_t const tweet_idx = choose_tweet(gen);
            auto const& tweet = tweets[tweet_idx];
            auto const tweet_hash = hash(tweet);
            batch_keys[key_idx] = static_cast<ukv_key_t>(tweet_hash * primes_k[hash_idx]);
        }
        callback(batch_keys.data(), batch_size);
        iterations++;
    }

    state.counters["docs/s"] = bm::Counter(iterations * batch_size, bm::Counter::kIsRate);
    state.counters["batches/s"] = bm::Counter(iterations, bm::Counter::kIsRate);
}

static void sample_blobs(bm::State& state) {

    status_t status;
    arena_t arena(db);

    std::size_t received_bytes = 0;
    sample_randomly(state, [&](ukv_key_t const* keys, ukv_size_t count) {
        ukv_length_t* offsets = nullptr;
        ukv_byte_t* values = nullptr;
        ukv_read( //
            db,
            nullptr,
            count,
            nullptr,
            0,
            keys,
            sizeof(ukv_key_t),
            ukv_options_default_k,
            nullptr,
            &offsets,
            nullptr,
            &values,
            arena.member_ptr(),
            status.member_ptr());
        status.throw_unhandled();
        received_bytes += offsets[count];
    });
    state.counters["bytes/s"] = bm::Counter(received_bytes, bm::Counter::kIsRate);
}

static void sample_docs(bm::State& state) {

    // We want to trigger parsing and serialization
    status_t status;
    arena_t arena(db);

    std::size_t received_bytes = 0;
    sample_randomly(state, [&](ukv_key_t const* keys, ukv_size_t count) {
        ukv_length_t* offsets = nullptr;
        ukv_byte_t* values = nullptr;
        ukv_docs_read( //
            db,
            nullptr,
            count,
            nullptr,
            0,
            keys,
            sizeof(ukv_key_t),
            nullptr,
            0,
            ukv_doc_field_json_k,
            ukv_options_default_k,
            nullptr,
            &offsets,
            nullptr,
            &values,
            arena.member_ptr(),
            status.member_ptr());
        status.throw_unhandled();
        received_bytes += offsets[count];
    });
    state.counters["bytes/s"] = bm::Counter(received_bytes, bm::Counter::kIsRate);
}

static void sample_field(bm::State& state) {

    status_t status;
    arena_t arena(db);
    ukv_str_view_t field = "text";

    std::size_t received_bytes = 0;
    sample_randomly(state, [&](ukv_key_t const* keys, ukv_size_t count) {
        ukv_length_t* offsets = nullptr;
        ukv_byte_t* values = nullptr;
        ukv_docs_read( //
            db,
            nullptr,
            count,
            nullptr,
            0,
            keys,
            sizeof(ukv_key_t),
            &field,
            0,
            ukv_doc_field_str_k,
            ukv_options_default_k,
            nullptr,
            &offsets,
            nullptr,
            &values,
            arena.member_ptr(),
            status.member_ptr());
        status.throw_unhandled();
        received_bytes += offsets[count];
    });
    state.counters["bytes/s"] = bm::Counter(received_bytes, bm::Counter::kIsRate);
}

static void sample_tables(bm::State& state) {
    status_t status;
    arena_t arena(db);

    constexpr ukv_size_t fields_k = 4;
    ukv_str_view_t names[fields_k] {"timestamp_ms", "reply_count", "retweet_count", "favorite_count"};
    ukv_doc_field_type_t types[fields_k] {ukv_doc_field_str_k,
                                          ukv_doc_field_u32_k,
                                          ukv_doc_field_u32_k,
                                          ukv_doc_field_u32_k};

    std::size_t received_bytes = 0;
    sample_randomly(state, [&](ukv_key_t const* keys, ukv_size_t count) {
        ukv_octet_t** validities = nullptr;
        ukv_byte_t** scalars = nullptr;
        ukv_length_t** offsets = nullptr;
        ukv_length_t** lengths = nullptr;
        ukv_byte_t* strings = nullptr;
        ukv_docs_gather( //
            db,
            nullptr,
            count,
            fields_k,
            nullptr,
            0,
            keys,
            sizeof(ukv_key_t),
            names,
            sizeof(ukv_str_view_t),
            types,
            sizeof(ukv_doc_field_type_t),
            ukv_options_default_k,
            &validities,
            nullptr,
            nullptr,
            &scalars,
            &offsets,
            &lengths,
            &strings,
            arena.member_ptr(),
            status.member_ptr());
        status.throw_unhandled();

        received_bytes += std::accumulate(&lengths[0][0], &lengths[0][0] + count - 1, 0ul);
        received_bytes += 3 * sizeof(std::uint32_t) * count;
    });
    state.counters["bytes/s"] = bm::Counter(received_bytes, bm::Counter::kIsRate);
}

static void index_file(std::string_view mapped_contents, std::vector<tweet_t>& tweets) {
    char const* id_key = "\"id\":";
    char const* line_begin = mapped_contents.begin();
    char const* const end = mapped_contents.end();
    while (line_begin < end) {
        auto line_end = (char const*)std::memchr(line_begin, '\n', end - line_begin) ?: end;
        auto id_key_begin = std::search(line_begin, line_end, id_key, id_key + 5);
        if (id_key_begin == line_end) {
            line_begin = line_end + 1;
            continue;
        }

        tweet_t tweet;
        tweet.body = std::string_view(line_begin, line_end - line_begin);

        auto id_begin = id_key_begin + 5;
        auto id_length = std::min<std::size_t>(id_str_max_length_k, line_end - id_begin);
        std::memcpy(tweet.id_str, id_begin, id_length);
        tweets.push_back(tweet);
        line_begin = line_end + 1;
    }
}

int main(int argc, char** argv) {
    bm::Initialize(&argc, argv);
    thread_count = 2; // std::thread::hardware_concurrency() / 4;

    // 1. Find the dataset parts
    std::printf("Will search for .ndjson files...\n");
    auto dataset_path = dataset_directory; // std::filesystem::absolute(dataset_directory);
    auto opts = std::filesystem::directory_options::follow_directory_symlink;
    for (auto const& dir_entry : std::filesystem::directory_iterator(dataset_path, opts)) {
        if (dir_entry.path().extension() != ".ndjson")
            continue;

        paths.push_back(dir_entry.path());
        sizes.push_back(dir_entry.file_size());
    }
    std::printf("- found %i files\n", static_cast<int>(paths.size()));
    paths.resize(thread_count);
    std::printf("- kept only %i files\n", static_cast<int>(paths.size()));
    tweets_per_path.resize(paths.size());
    mapped_contents.resize(paths.size());

    // 2. Memory-map the contents
    // As we are closing the process after the benchmarks, we can avoid unmap them.
    std::printf("Will memory-map the files...\n");
    for (std::size_t path_idx = 0; path_idx != paths.size(); ++path_idx) {
        auto const& path = paths[path_idx];
        auto handle = open(path.c_str(), O_RDONLY);
        if (handle == -1)
            throw std::runtime_error("Can't open file");

        auto size = sizes[path_idx];
        auto begin = mmap(NULL, size, PROT_READ, MAP_PRIVATE, handle, 0);
        mapped_contents[path_idx] = std::string_view(reinterpret_cast<char const*>(begin), size);
        madvise(begin, size, MADV_SEQUENTIAL);
    }

    // 3. Index the dataset
    std::printf("Will index the files...\n");
    std::vector<std::thread> parsing_threads;
    for (std::size_t path_idx = 0; path_idx != paths.size(); ++path_idx)
        parsing_threads.push_back(std::thread( //
            &index_file,
            mapped_contents[path_idx],
            std::ref(tweets_per_path[path_idx])));
    for (auto& thread : parsing_threads)
        thread.join();
    tweet_count = 0;
    for (auto const& tweets : tweets_per_path)
        tweet_count += tweets.size();
    std::printf("- indexed %zu tweets\n", static_cast<size_t>(tweet_count));

<<<<<<< HEAD
    // 4. Run the actual benchmarks
    db.open("/mnt/md0/rocksdb/Twitter").throw_unhandled();
    // db.open("/mnt/md0/leveldb/Twitter").throw_unhandled();
    // db.open().throw_unhandled();
    std::printf("Will benchmark...\n");
    bm::RegisterBenchmark("batch_insert", &batch_insert) //
        ->Iterations(tweet_count / thread_count)
=======
// 4. Run the actual benchmarks
#if defined(UKV_ENGINE_IS_LEVELDB)
    db.open("/mnt/md0/Twitter/LevelDB").throw_unhandled();
#elif defined(UKV_ENGINE_IS_ROCKSDB)
    db.open("/mnt/md0/Twitter/RocksDB").throw_unhandled();
#elif defined(UKV_ENGINE_IS_UNUMDB)
    db.open("/mnt/md0/Twitter/UnumDB").throw_unhandled();
#else
    db.open().throw_unhandled();
#endif

    std::printf("Will benchmark...\n");
    bm::RegisterBenchmark("batch_insert", &batch_insert) //
        ->Iterations(tweet_count / thread_count)
        ->UseRealTime()
        ->Threads(thread_count);
    bm::RegisterBenchmark("sample_blobs", &sample_blobs) //
        ->MinTime(20)
        ->UseRealTime()
>>>>>>> 95e11abb
        ->Threads(thread_count)
        ->UseRealTime();
    bm::RegisterBenchmark("sample_blobs", &sample_blobs) //
        ->MinTime(30)
        ->Threads(thread_count)
        ->Arg(256)
        ->Arg(32)
<<<<<<< HEAD
        ->UseRealTime();
    bm::RegisterBenchmark("sample_docs", &sample_docs) //
        ->MinTime(30)
=======
        ->Arg(256);
    bm::RegisterBenchmark("sample_docs", &sample_docs) //
        ->MinTime(20)
        ->UseRealTime()
>>>>>>> 95e11abb
        ->Threads(thread_count)
        ->Arg(256)
        ->Arg(32)
<<<<<<< HEAD
        ->UseRealTime();
    bm::RegisterBenchmark("sample_field", &sample_field) //
        ->MinTime(30)
=======
        ->Arg(256);
    bm::RegisterBenchmark("sample_field", &sample_field) //
        ->MinTime(20)
        ->UseRealTime()
>>>>>>> 95e11abb
        ->Threads(thread_count)
        ->Arg(256)
        ->Arg(32)
<<<<<<< HEAD
        ->UseRealTime();
    bm::RegisterBenchmark("sample_tables", &sample_tables) //
        ->MinTime(30)
=======
        ->Arg(256);
    bm::RegisterBenchmark("sample_tables", &sample_tables) //
        ->MinTime(20)
        ->UseRealTime()
>>>>>>> 95e11abb
        ->Threads(thread_count)
        ->Arg(256)
        ->Arg(32)
        ->UseRealTime();

    bm::RunSpecifiedBenchmarks();
    bm::Shutdown();

    // To avoid sanitizer complaints, we should unmap the files:
    for (auto mapped_content : mapped_contents)
        munmap((void*)mapped_content.data(), mapped_content.size());

    return 0;
}<|MERGE_RESOLUTION|>--- conflicted
+++ resolved
@@ -386,15 +386,6 @@
         tweet_count += tweets.size();
     std::printf("- indexed %zu tweets\n", static_cast<size_t>(tweet_count));
 
-<<<<<<< HEAD
-    // 4. Run the actual benchmarks
-    db.open("/mnt/md0/rocksdb/Twitter").throw_unhandled();
-    // db.open("/mnt/md0/leveldb/Twitter").throw_unhandled();
-    // db.open().throw_unhandled();
-    std::printf("Will benchmark...\n");
-    bm::RegisterBenchmark("batch_insert", &batch_insert) //
-        ->Iterations(tweet_count / thread_count)
-=======
 // 4. Run the actual benchmarks
 #if defined(UKV_ENGINE_IS_LEVELDB)
     db.open("/mnt/md0/Twitter/LevelDB").throw_unhandled();
@@ -414,53 +405,35 @@
     bm::RegisterBenchmark("sample_blobs", &sample_blobs) //
         ->MinTime(20)
         ->UseRealTime()
->>>>>>> 95e11abb
         ->Threads(thread_count)
+        ->Arg(32)
+        ->Arg(256);
+    bm::RegisterBenchmark("sample_docs", &sample_docs) //
+        ->MinTime(20)
+        ->UseRealTime()
+        ->Threads(thread_count)
+        ->Arg(256)
+        ->Arg(32)
+        ->Arg(256);
+    bm::RegisterBenchmark("sample_field", &sample_field) //
+        ->MinTime(20)
+        ->UseRealTime()
+        ->Threads(thread_count)
+        ->Arg(256)
+        ->Arg(32)
+        ->Arg(256);
+    bm::RegisterBenchmark("sample_tables", &sample_tables) //
+        ->MinTime(20)
+        ->UseRealTime()
+        ->Threads(thread_count)
+        ->Arg(256)
+        ->Arg(32)
         ->UseRealTime();
-    bm::RegisterBenchmark("sample_blobs", &sample_blobs) //
+    bm::RegisterBenchmark("sample_tables", &sample_tables) //
         ->MinTime(30)
         ->Threads(thread_count)
         ->Arg(256)
         ->Arg(32)
-<<<<<<< HEAD
-        ->UseRealTime();
-    bm::RegisterBenchmark("sample_docs", &sample_docs) //
-        ->MinTime(30)
-=======
-        ->Arg(256);
-    bm::RegisterBenchmark("sample_docs", &sample_docs) //
-        ->MinTime(20)
-        ->UseRealTime()
->>>>>>> 95e11abb
-        ->Threads(thread_count)
-        ->Arg(256)
-        ->Arg(32)
-<<<<<<< HEAD
-        ->UseRealTime();
-    bm::RegisterBenchmark("sample_field", &sample_field) //
-        ->MinTime(30)
-=======
-        ->Arg(256);
-    bm::RegisterBenchmark("sample_field", &sample_field) //
-        ->MinTime(20)
-        ->UseRealTime()
->>>>>>> 95e11abb
-        ->Threads(thread_count)
-        ->Arg(256)
-        ->Arg(32)
-<<<<<<< HEAD
-        ->UseRealTime();
-    bm::RegisterBenchmark("sample_tables", &sample_tables) //
-        ->MinTime(30)
-=======
-        ->Arg(256);
-    bm::RegisterBenchmark("sample_tables", &sample_tables) //
-        ->MinTime(20)
-        ->UseRealTime()
->>>>>>> 95e11abb
-        ->Threads(thread_count)
-        ->Arg(256)
-        ->Arg(32)
         ->UseRealTime();
 
     bm::RunSpecifiedBenchmarks();
