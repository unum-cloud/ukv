{
    "version": "2.0.0",
    "tasks": [
        {
            "label": "Build Debug",
            "command": "cmake -DCMAKE_BUILD_TYPE=Debug -B ./build_debug && make -j 12",
            "args": [],
            "type": "shell"
        },
        {
<<<<<<< HEAD
            "label": "Build Native: Debug UMem ImpExp Test",
            "command": "cmake -DCMAKE_BUILD_TYPE=Debug -DUKV_BUILD_TESTS=1 -DUKV_BUILD_BENCHMARKS=1 -B ./build_debug && make test_imp_exp_ukv_embedded_umem -j8 -C ./build_debug",
            "args": [],
            "type": "shell"
        },
        {
            "label": "Build Native: Release",
            "command": "cmake -DCMAKE_BUILD_TYPE=Release -DUKV_BUILD_BENCHMARKS=0 -DUKV_BUILD_TESTS=0 -B ./build_release && make -j 12 -C ./build_release",
=======
            "label": "Build Release",
            "command": "cmake -DCMAKE_BUILD_TYPE=Release -DUKV_BUILD_BENCHMARKS=0 -DUKV_BUILD_TESTS=0 -B ./build_release && make -j12 --silent -C ./build_release",
>>>>>>> acfe0641
            "args": [],
            "type": "shell"
        },
        {
            "label": "Build Debug UMem Test",
            "command": "cmake -DCMAKE_BUILD_TYPE=Debug -DUKV_BUILD_TESTS=1 -DUKV_BUILD_BENCHMARKS=0 -B ./build_debug && make test_units_ukv_embedded_umem -j8 --silent -C ./build_debug",
            "args": [],
            "type": "shell"
        },
        {
            "label": "Build Debug LevelDB Test",
            "command": "cmake -DCMAKE_BUILD_TYPE=Debug -DUKV_BUILD_TESTS=1 -DUKV_BUILD_BENCHMARKS=0 -DUKV_BUILD_ENGINE_LEVELDB=1 -B ./build_debug && make test_units_ukv_embedded_leveldb -j8 --silent -C ./build_debug",
            "args": [],
            "type": "shell"
        },
        {
            "label": "Build Debug RocksDB Test",
            "command": "cmake -DCMAKE_BUILD_TYPE=Debug -DUKV_BUILD_TESTS=1 -DUKV_BUILD_BENCHMARKS=0 -DUKV_BUILD_ENGINE_ROCKSDB=1 -B ./build_debug && make test_units_ukv_embedded_rocksdb -j8 --silent -C ./build_debug",
            "args": [],
            "type": "shell"
        },
        {
            "label": "Build Debug UDisk Test",
            "command": "cmake -DCMAKE_BUILD_TYPE=Debug -B ./build_debug && make test_units_ukv_embedded_udisk -j8 --silent -C ./build_debug",
            "args": [],
            "type": "shell"
        },
        {
            "label": "Build Stress Atomicity UMem",
            "command": "cmake -DCMAKE_BUILD_TYPE=Debug -DUKV_BUILD_TESTS=1 -DUKV_BUILD_BENCHMARKS=0 -B ./build_debug && make stress_atomicity_ukv_embedded_umem -j8 --silent -C ./build_debug",
            "args": [],
            "type": "shell"
        },
        {
            "label": "Build Stress Atomicity RocksDB",
            "command": "cmake -DCMAKE_BUILD_TYPE=Debug -DUKV_BUILD_TESTS=1 -DUKV_BUILD_BENCHMARKS=0 -DUKV_BUILD_ENGINE_ROCKSDB=1 -B ./build_debug && make stress_atomicity_ukv_embedded_rocksdb -j8 --silent -C ./build_debug",
            "args": [],
            "type": "shell"
        },
        {
            "label": "Build Stress Linearizability UMem",
            "command": "cmake -DCMAKE_BUILD_TYPE=Debug -DUKV_BUILD_TESTS=1 -DUKV_BUILD_BENCHMARKS=0 -B ./build_debug && make stress_linearizability_ukv_embedded_umem -j8 --silent -C ./build_debug",
            "args": [],
            "type": "shell"
        },
        {
            "label": "Build Stress Linearizability RocksDB",
            "command": "cmake -DCMAKE_BUILD_TYPE=Debug -DUKV_BUILD_TESTS=1 -DUKV_BUILD_BENCHMARKS=0 -DUKV_BUILD_ENGINE_ROCKSDB=1 -B ./build_debug && make stress_linearizability_ukv_embedded_rocksdb -j8 --silent -C ./build_debug",
            "args": [],
            "type": "shell"
        },
        {
<<<<<<< HEAD
            "label": "Build Native: Debug UMem Test API",
            "command": "cmake -DCMAKE_BUILD_TYPE=Debug -DUKV_BUILD_TESTS=1 -DUKV_BUILD_BENCHMARKS=0 -B ./build_debug && make ukv_embedded_umem -j8 -C ./build_debug",
            "args": [],
            "type": "shell"
        },
        {
            "label": "Build Native: Debug LevelDB Test API",
            "command": "cmake -DCMAKE_BUILD_TYPE=Debug -DUKV_BUILD_TESTS=1 -DUKV_BUILD_BENCHMARKS=0 -DUKV_BUILD_ENGINE_LEVELDB=1 -B ./build_debug && make ukv_embedded_leveldb -j8 -C ./build_debug",
            "args": [],
            "type": "shell"
        },
        {
            "label": "Build Native: Debug RocksDB Test API",
            "command": "cmake -DCMAKE_BUILD_TYPE=Debug -DUKV_BUILD_TESTS=1 -DUKV_BUILD_BENCHMARKS=0 -DUKV_BUILD_ENGINE_ROCKSDB=1 -B ./build_debug && make ukv_embedded_rocksdb -j8 -C ./build_debug",
            "args": [],
            "type": "shell"
        },
        {
            "label": "Build Native: Debug Tabular UMem Benchmark",
            "command": "cmake -DCMAKE_BUILD_TYPE=Debug -DUKV_BUILD_BENCHMARKS=1 -B ./build_debug && make ukv_umem_tabular_graph_benchmark -j8 -C ./build_debug",
            "args": [],
            "type": "shell"
        },
        {
            "label": "Build Native: Debug UMem Benchmark",
            "command": "cmake -DCMAKE_BUILD_TYPE=Debug -DUKV_BUILD_TESTS=0 -DUKV_BUILD_BENCHMARKS=1 -B ./build_debug && make benchmark_twitter_ukv_embedded_umem -j8 -C ./build_debug",
=======
            "label": "Build Debug UMem Benchmark",
            "command": "cmake -DCMAKE_BUILD_TYPE=Debug -DUKV_BUILD_TESTS=0 -DUKV_BUILD_BENCHMARKS=1 -B ./build_debug && make benchmark_twitter_ukv_embedded_umem -j8 --silent -C ./build_debug",
>>>>>>> acfe0641
            "args": [],
            "type": "shell"
        },
        {
            "label": "Build Debug RocksDB Benchmark",
            "command": "cmake -DCMAKE_BUILD_TYPE=Debug -DUKV_BUILD_TESTS=0 -DUKV_BUILD_BENCHMARKS=1 -DUKV_BUILD_ENGINE_ROCKSDB=1 -B ./build_debug && make benchmark_twitter_ukv_embedded_rocksdb -j8 --silent -C ./build_debug",
            "args": [],
            "type": "shell"
        },
        {
            "label": "Build Debug Arrow Benchmark",
            "command": "cmake -DCMAKE_BUILD_TYPE=Debug -DUKV_BUILD_TESTS=0 -DUKV_BUILD_BENCHMARKS=1 -DUKV_BUILD_API_FLIGHT_CLIENT=1 -B ./build_debug && make bench_twitter_ukv_flight_client -j8 --silent -C ./build_debug",
            "args": [],
            "type": "shell"
        },
        {
            "label": "Build Debug UDisk Benchmark",
            "command": "cmake -DCMAKE_BUILD_TYPE=Debug -DUKV_BUILD_TESTS=0 -DUKV_BUILD_BENCHMARKS=1 -B ./build_debug && make bench_twitter_ukv_embedded_udisk -j8 --silent -C ./build_debug",
            "args": [],
            "type": "shell"
        },
        {
            "label": "Build Debug Arrow Client",
            "command": "cmake -DCMAKE_BUILD_TYPE=Debug -DUKV_BUILD_API_FLIGHT_CLIENT=1 -B ./build_debug && make test_units_ukv_flight_client -j8 --silent -C ./build_debug && sleep 5",
            "args": [],
            "type": "shell"
        },
        {
            "label": "Build Debug Arrow Server",
            "command": "cmake -DCMAKE_BUILD_TYPE=Debug -DUKV_BUILD_API_FLIGHT_SERVER=1 -B ./build_debug && make ukv_flight_server_umem -j8 --silent -C ./build_debug",
            "args": [],
            "type": "shell"
        },
        {
            "label": "Clear Build",
            "command": "rm -rf ./build ./build_* ./bin ./build_version.cc ./.pytest_cache ./tmp/* ./Makefile ./CMakeCache* ./CMakeFiles ./cmake_install.cmake",
            "args": [],
            "type": "shell"
        },
        {
            "label": "Count Lines of Code",
            "command": "cloc $(git ls-files)",
            "args": [],
            "type": "shell"
        }
    ]
}<|MERGE_RESOLUTION|>--- conflicted
+++ resolved
@@ -8,7 +8,6 @@
             "type": "shell"
         },
         {
-<<<<<<< HEAD
             "label": "Build Native: Debug UMem ImpExp Test",
             "command": "cmake -DCMAKE_BUILD_TYPE=Debug -DUKV_BUILD_TESTS=1 -DUKV_BUILD_BENCHMARKS=1 -B ./build_debug && make test_imp_exp_ukv_embedded_umem -j8 -C ./build_debug",
             "args": [],
@@ -17,10 +16,6 @@
         {
             "label": "Build Native: Release",
             "command": "cmake -DCMAKE_BUILD_TYPE=Release -DUKV_BUILD_BENCHMARKS=0 -DUKV_BUILD_TESTS=0 -B ./build_release && make -j 12 -C ./build_release",
-=======
-            "label": "Build Release",
-            "command": "cmake -DCMAKE_BUILD_TYPE=Release -DUKV_BUILD_BENCHMARKS=0 -DUKV_BUILD_TESTS=0 -B ./build_release && make -j12 --silent -C ./build_release",
->>>>>>> acfe0641
             "args": [],
             "type": "shell"
         },
@@ -73,7 +68,6 @@
             "type": "shell"
         },
         {
-<<<<<<< HEAD
             "label": "Build Native: Debug UMem Test API",
             "command": "cmake -DCMAKE_BUILD_TYPE=Debug -DUKV_BUILD_TESTS=1 -DUKV_BUILD_BENCHMARKS=0 -B ./build_debug && make ukv_embedded_umem -j8 -C ./build_debug",
             "args": [],
@@ -100,10 +94,6 @@
         {
             "label": "Build Native: Debug UMem Benchmark",
             "command": "cmake -DCMAKE_BUILD_TYPE=Debug -DUKV_BUILD_TESTS=0 -DUKV_BUILD_BENCHMARKS=1 -B ./build_debug && make benchmark_twitter_ukv_embedded_umem -j8 -C ./build_debug",
-=======
-            "label": "Build Debug UMem Benchmark",
-            "command": "cmake -DCMAKE_BUILD_TYPE=Debug -DUKV_BUILD_TESTS=0 -DUKV_BUILD_BENCHMARKS=1 -B ./build_debug && make benchmark_twitter_ukv_embedded_umem -j8 --silent -C ./build_debug",
->>>>>>> acfe0641
             "args": [],
             "type": "shell"
         },
