# UKV Benchmarks

## [UCSB][ucsb]

For low-level binary workloads, we have a separate project called UCSB.
It covers LMDB, LevelDB, RocksDB, WiredTiger, Redis, MongoDB, and our Key-Value Stores.

<<<<<<< HEAD
Our baseline will be MongoDB.
The <code class="docutils literal notranslate"><a href="https://www.mongodb.com/docs/database-tools/mongoimport/" class="pre">mongoimport</a></code> official tool supports both `.csv` and `.ndjson` imports and typical performance will be as follows:

|         | Tweets    | Imports                     |        Retrieval        | Sampling |
| ------- | --------- | --------------------------- | :---------------------: | :------: |
| MongoDB | 1'048'576 | 9 K docs/s ~ **32 MB/s**    |                         |          |
|         |           |                             |                         |          |
| UMem    | 1'048'576 | 157 K docs/s ~ **850 MB/s** |                         |          |
| LevelDB | 1'048'576 |                             |                         |          |
| RocksDB | 1'048'576 | 15 K docs/s ~ **80 MB/s**   | 140 K docs/s ~ 750 MB/s |          |
| UnumDB  | 1'048'576 |                             |                         |          |
=======
* [Results][ucsb-1] for 1 TB collections.
* [Results][ucsb-10] for 10 TB collections.
>>>>>>> f20b97d0

## Twitter

Twitter benchmark operated on real-world sample of Tweets obtained via [Twitter Stream API][twitter-samples].
It is frequently used across the industry, but the current "User Agreement" bans publicly sharing such datasets.

We took over 1 TB of tweets packed consecutively into `.ndjson` files and simulated constructing collections of Documents, Graphs, and Paths.
You can obtain results for your hardware and your sample of Tweets using the following command.

```sh
cmake -DCMAKE_BUILD_TYPE=Release -DUKV_BUILD_BENCHMARKS=1 .. && make ukv_umem_twitter_benchmark && ./build/bin/ukv_umem_twitter_benchmark
```

We manually repeated this same benchmark for a few other DBMS brands.
We tried to keep the RAM usage identical and limited the number of clients to 16 processes on the same machine on which the server was running.
The following results should be taken with the grain of salt and aren't as accurate as [UCSB](#ucsb) but they might be relevant for general perception.

For document-like workloads:

|                |  Insertion  |  Retrieval  |
| :------------- | :---------: | :---------: |
| MongoDB        | 18 K ops/s  | 210 K ops/s |
| Yugabyte       |  2 K ops/s  | 82 K ops/s  |
|                |             |             |
| UKV on RocksDB | 15 K ops/s  | 140 K ops/s |
| UKV on UDisk   | 42 K ops/s  |  1 M ops/s  |
| UKV on UMem    | 157 K ops/s |  2 M ops/s  |

For graphs:

|              | Insertion  | Two-hop Retrieval |
| :----------- | :--------: | :---------------: |
| Neo4J        | 2 K ops/s  |    1.5 K ops/s    |
|              |            |                   |
| UKV on UDisk | 37 K ops/s |    52 K ops/s     |

For MongoDB, we also tried the official <code class="docutils literal notranslate"><a href="https://www.mongodb.com/docs/database-tools/mongoimport/" class="pre">mongoimport</a></code> tool, which supports both `.csv` and `.ndjson`.
The results are mixed compared to a multi-process setup.
For Neo4J, significantly better results are possible if you are doing initialization with a pre-processed `.csv` file, but the same applies to our solutions.

## Tables and Graphs

Generalizing the Twitter benchmark, we wrote a Python and a C++ benchmark for tabular datasets.
Unlike the previous benchmark, the schema must be fixed, but you can input `.json`, `.csv`, and `.parquet` files.

```sh
cmake -DCMAKE_BUILD_TYPE=Release -DUKV_BUILD_BENCHMARKS=1 .. && make ukv_umem_tabular_graph_benchmark && ./build/bin/ukv_umem_tabular_graph_benchmark
```

For Python:

```sh
python benchmarks/tabular_graph_benchmark.py
```

We manually repeated this same benchmark for several other DBMS brands and multiple publicly available datasets.
Below are the results.

### Reconstructing the Bitcoin Graph

### Friendster Adjacency List

We take a real-world graph dataset, distributed in `.csv` form - the "Friendster" social network.
It contains:

* 8'254'696 vertices.
* 1'847'117'371 edges.
* ~225 edges per vertex.

With Neo4J, imports took 3h 45m, averaging at:

* 136'449 edges/s.
* 5.3 MB/s.

[ucsb-10]: https://unum.cloud/post/2022-03-22-ucsb
[ucsb-1]: https://unum.cloud/post/2021-11-25-ycsb
[ucsb]: https://github.com/unum-cloud/ucsb
[twitter-samples]: https://developer.twitter.com/en/docs/twitter-api/v1/tweets/sample-realtime/overview<|MERGE_RESOLUTION|>--- conflicted
+++ resolved
@@ -5,22 +5,8 @@
 For low-level binary workloads, we have a separate project called UCSB.
 It covers LMDB, LevelDB, RocksDB, WiredTiger, Redis, MongoDB, and our Key-Value Stores.
 
-<<<<<<< HEAD
-Our baseline will be MongoDB.
-The <code class="docutils literal notranslate"><a href="https://www.mongodb.com/docs/database-tools/mongoimport/" class="pre">mongoimport</a></code> official tool supports both `.csv` and `.ndjson` imports and typical performance will be as follows:
-
-|         | Tweets    | Imports                     |        Retrieval        | Sampling |
-| ------- | --------- | --------------------------- | :---------------------: | :------: |
-| MongoDB | 1'048'576 | 9 K docs/s ~ **32 MB/s**    |                         |          |
-|         |           |                             |                         |          |
-| UMem    | 1'048'576 | 157 K docs/s ~ **850 MB/s** |                         |          |
-| LevelDB | 1'048'576 |                             |                         |          |
-| RocksDB | 1'048'576 | 15 K docs/s ~ **80 MB/s**   | 140 K docs/s ~ 750 MB/s |          |
-| UnumDB  | 1'048'576 |                             |                         |          |
-=======
 * [Results][ucsb-1] for 1 TB collections.
 * [Results][ucsb-10] for 10 TB collections.
->>>>>>> f20b97d0
 
 ## Twitter
 
