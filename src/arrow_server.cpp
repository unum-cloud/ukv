/**
 * @file arrow_server.cpp
 * @author Ashot Vardanian
 * @date 2022-07-18
 *
 * @brief An server implementing Apache Arrow Flight RPC protocol.
 *
 * Links:
 * https://arrow.apache.org/cookbook/cpp/flight.html
 */

#include <unordered_map>
#include <unordered_set>
#include <chrono> // `std::time_point`
#include <cstdio> // `std::printf`
#include <mutex>

#include <arrow/flight/server.h>

#include "ukv/cpp/db.hpp"
#include "ukv/cpp/types.hpp" // `hash_combine`

#include "helpers/arrow.hpp"
#include "ukv/arrow.h"

using namespace unum::ukv;
using namespace unum;

using sys_clock_t = std::chrono::system_clock;
using sys_time_t = std::chrono::time_point<sys_clock_t>;

inline static arf::ActionType const kActionColOpen {kFlightColOpen, "Find a collection descriptor by name."};
inline static arf::ActionType const kActionColDrop {kFlightColDrop, "Delete a named collection."};
inline static arf::ActionType const kActionTxnBegin {kFlightTxnBegin, "Starts an ACID transaction and returns its ID."};
inline static arf::ActionType const kActionTxnCommit {kFlightTxnCommit, "Commit a previously started transaction."};

/**
 * @brief Searches for a "value" among key-value pairs passed in URI after path.
 * @param query_params  Must begin with "?" or "/".
 * @param param_name    The name of the URI parameter to match.
 */
std::optional<std::string_view> param_value(std::string_view query_params, std::string_view param_name) {

    char const* key_begin = query_params.begin();
    do {
        key_begin = std::search(key_begin, query_params.end(), param_name.begin(), param_name.end());
        if (key_begin == query_params.end())
            return std::nullopt;
        bool is_suffix = key_begin + param_name.size() == query_params.end();
        if (is_suffix)
            return std::string_view {};

        // Check if we have matched a part of bigger key.
        // In that case skip to next starting point.
        auto prev_character = *(key_begin - 1);
        if (prev_character != '?' && prev_character != '&' && prev_character != '/') {
            key_begin += 1;
            continue;
        }

        auto next_character = key_begin[param_name.size()];
        if (next_character == '&')
            return std::string_view {};

        if (next_character == '=') {
            auto value_begin = key_begin + param_name.size() + 1;
            auto value_end = std::find(value_begin, query_params.end(), '&');
            return std::string_view {value_begin, static_cast<size_t>(value_end - value_begin)};
        }

        key_begin += 1;
    } while (true);

    return std::nullopt;
}

bool is_query(std::string_view uri, std::string_view name) {
    if (uri.size() > name.size())
        return uri.substr(0, name.size()) == name && uri[name.size()] == '?';
    return uri == name;
}

bool validate_column_collections(ArrowSchema* schema_ptr, ArrowArray* column_ptr) {
    // This is safe even in the form of a pointer comparison, doesn't have to be `std::strcmp`.
    if (schema_ptr->format != ukv_doc_field_type_to_arrow_format(ukv_doc_field<ukv_collection_t>()))
        return false;
    if (column_ptr->null_count != 0)
        return false;
    return true;
}

bool validate_column_keys(ArrowSchema* schema_ptr, ArrowArray* column_ptr) {
    // This is safe even in the form of a pointer comparison, doesn't have to be `std::strcmp`.
    if (schema_ptr->format != ukv_doc_field_type_to_arrow_format(ukv_doc_field<ukv_key_t>()))
        return false;
    if (column_ptr->null_count != 0)
        return false;
    return true;
}

bool validate_column_vals(ArrowSchema* schema_ptr, ArrowArray* column_ptr) {
    // This is safe even in the form of a pointer comparison, doesn't have to be `std::strcmp`.
    if (schema_ptr->format != ukv_doc_field_type_to_arrow_format(ukv_doc_field<value_view_t>()))
        return false;
    if (column_ptr->null_count != 0)
        return false;
    return true;
}

class SingleResultStream : public arf::ResultStream {
    std::unique_ptr<arf::Result> one_;

  public:
    SingleResultStream(std::unique_ptr<arf::Result>&& ptr) : one_(std::move(ptr)) {}
    ~SingleResultStream() {}

    ar::Result<std::unique_ptr<arf::Result>> Next() override {
        if (one_)
            return std::exchange(one_, {});
        else
            return {nullptr};
    }
};

class EmptyResultStream : public arf::ResultStream {

  public:
    EmptyResultStream() {}
    ~EmptyResultStream() {}

    ar::Result<std::unique_ptr<arf::Result>> Next() override { return {nullptr}; }
};

/**
 * @brief Wraps a single scalar into a Arrow-compatible `ResultStream`.
 * ## Critique
 * This function marks the pinnacle of ugliness of most modern C++ interfaces.
 * Wrapping an `int` causes 2x `unique_ptr` and a `shared_ptr` allocation!
 */
template <typename scalar_at>
std::unique_ptr<arf::ResultStream> return_scalar(scalar_at const& scalar) {
    static_assert(!std::is_reference_v<scalar_at>);
    auto result = std::make_unique<arf::Result>();
    thread_local scalar_at scalar_copy;
    scalar_copy = scalar;
    result->body = std::make_shared<ar::Buffer>( //
        reinterpret_cast<uint8_t const*>(&scalar_copy),
        sizeof(scalar_copy));
    auto results = std::make_unique<SingleResultStream>(std::move(result));

    return std::unique_ptr<arf::ResultStream>(results.release());
}

std::unique_ptr<arf::ResultStream> return_empty() {
    auto results = std::make_unique<EmptyResultStream>();
    return std::unique_ptr<arf::ResultStream>(results.release());
}

using base_id_t = std::uint64_t;
enum client_id_t : base_id_t {};
enum txn_id_t : base_id_t {};
static_assert(sizeof(txn_id_t) == sizeof(ukv_transaction_t));

client_id_t parse_client_id(arf::ServerCallContext const& ctx) noexcept {
    std::string const& peer_addr = ctx.peer();
    return static_cast<client_id_t>(std::hash<std::string> {}(peer_addr));
}

base_id_t parse_u64_hex(std::string_view str, base_id_t default_ = 0) noexcept {
    // if (str.size() != 16 + 2)
    //     return default_;
    // auto result = boost::lexical_cast<base_id_t>(str.data(), str.size());
    // return result;
    char* end = nullptr;
    base_id_t result = std::strtoull(str.data(), &end, 16);
    if (end != str.end())
        return default_;
    return result;
}

txn_id_t parse_txn_id(std::string_view str) {
    return txn_id_t {parse_u64_hex(str)};
}

struct session_id_t {
    client_id_t client_id {0};
    txn_id_t txn_id {0};

    bool is_txn() const noexcept { return txn_id; }
    bool operator==(session_id_t const& other) const noexcept {
        return (client_id == other.client_id) & (txn_id == other.txn_id);
    }
    bool operator!=(session_id_t const& other) const noexcept {
        return (client_id != other.client_id) | (txn_id != other.txn_id);
    }
};

struct session_id_hash_t {
    std::size_t operator()(session_id_t const& id) const noexcept {
        std::size_t result = SIZE_MAX;
        hash_combine(result, static_cast<base_id_t>(id.client_id));
        hash_combine(result, static_cast<base_id_t>(id.txn_id));
        return result;
    }
};

/**
 * ## Critique
 * Using `shared_ptr`s inside is not the best design decision,
 * but it boils down to having a good LRU-cache implementation
 * with copy-less lookup possibilities. Neither Boost, nor other
 * popular FOSS C++ implementations have that.
 */
struct running_txn_t {
    ukv_transaction_t txn = nullptr;
    ukv_arena_t arena = nullptr;
    sys_time_t last_access;
    bool executing = false;
};

using client_to_txn_t = std::unordered_map<session_id_t, running_txn_t, session_id_hash_t>;

struct aging_txn_order_t {
    client_to_txn_t const& sessions;

    bool operator()(session_id_t const& a, session_id_t const& b) const noexcept {
        return sessions.at(a).last_access > sessions.at(b).last_access;
    }
};

class sessions_t;
struct session_lock_t {
    sessions_t& sessions;
    session_id_t session_id;
    ukv_transaction_t txn = nullptr;
    ukv_arena_t arena = nullptr;

    bool is_txn() const noexcept { return txn; }
    ~session_lock_t() noexcept;
};

/**
 * @brief Resource-Allocation control mechanism, that makes sure that no single client
 * holds ownership of any "transaction handle" or "memory arena" for too long. So if
 * a client goes mute or disconnects, we can reuse same memory for other connections
 * and clients.
 */
class sessions_t {
    std::mutex mutex_;
    // Reusable object handles:
    std::vector<ukv_arena_t> free_arenas_;
    std::vector<ukv_transaction_t> free_txns_;
    /// Links each session to memory used for its operations:
    client_to_txn_t client_to_txn_;
    ukv_database_t db_ = nullptr;
    // On Postgre 9.6+ is set to same 30 seconds.
    std::size_t milliseconds_timeout = 30'000;

    running_txn_t pop(ukv_error_t* c_error) noexcept {

        auto it = std::min_element(client_to_txn_.begin(), client_to_txn_.end(), [](auto left, auto right) {
            return left.second.last_access < right.second.last_access && !left.second.executing;
        });

        auto age = std::chrono::duration_cast<std::chrono::milliseconds>(it->second.last_access - sys_clock_t::now());
        if (age.count() < milliseconds_timeout || it->second.executing) {
            log_error(c_error, error_unknown_k, "Too many concurrent sessions");
            return {};
        }

        running_txn_t released = it->second;
        client_to_txn_.erase(it);
        released.executing = false;
        return released;
    }

    void submit(session_id_t session_id, running_txn_t running_txn) noexcept {
        running_txn.executing = false;
        auto res = client_to_txn_.insert_or_assign(session_id, running_txn);
    }

  public:
    sessions_t(ukv_database_t db, std::size_t n) : db_(db), free_arenas_(n), free_txns_(n), client_to_txn_(n) {
        std::fill_n(free_arenas_.begin(), n, nullptr);
        std::fill_n(free_txns_.begin(), n, nullptr);
    }

    ~sessions_t() noexcept {
        for (auto a : free_arenas_)
            ukv_arena_free(a);
        for (auto t : free_txns_)
            ukv_transaction_free(t);
    }

    running_txn_t continue_txn(session_id_t session_id, ukv_error_t* c_error) noexcept {
        std::unique_lock _ {mutex_};

        auto it = client_to_txn_.find(session_id);
        if (it == client_to_txn_.end()) {
            log_error(c_error, args_wrong_k, "Transaction was terminated, start a new one");
            return {};
        }

        running_txn_t& running = it->second;
        if (running.executing) {
            log_error(c_error, args_wrong_k, "Transaction can't be modified concurrently.");
            return {};
        }

        running.executing = true;
        running.last_access = sys_clock_t::now();

        // Update the heap order.
        // With a single change shouldn't take more than `log2(n)` operations.
        return running;
    }

    running_txn_t request_txn(session_id_t session_id, ukv_error_t* c_error) noexcept {
        std::unique_lock _ {mutex_};

        auto it = client_to_txn_.find(session_id);
        if (it != client_to_txn_.end()) {
            log_error(c_error, args_wrong_k, "Such transaction is already running, just continue using it.");
            return {};
        }

        // Consider evicting some of the old sessions, if there are no more empty slots
        if (free_txns_.empty() || free_arenas_.empty()) {
            running_txn_t running = pop(c_error);
            if (*c_error)
                return {};
            running.executing = true;
            running.last_access = sys_clock_t::now();
            return running;
        }

        // If we have free slots
        running_txn_t running;
        running.arena = free_arenas_.back();
        running.txn = free_txns_.back();
        running.executing = true;
        running.last_access = sys_clock_t::now();
        free_arenas_.pop_back();
        free_txns_.pop_back();
        return running;
    }

    void hold_txn(session_id_t session_id, running_txn_t running_txn) noexcept {
        std::unique_lock _ {mutex_};
        submit(session_id, running_txn);
    }

    void release_txn(running_txn_t running_txn) noexcept {
        std::unique_lock _ {mutex_};
        free_arenas_.push_back(running_txn.arena);
        free_txns_.push_back(running_txn.txn);
    }

    void release_txn(session_id_t session_id) noexcept {
        std::unique_lock _ {mutex_};
        auto it = client_to_txn_.find(session_id);
        if (it == client_to_txn_.end())
            return;
        it->second.executing = false;
        free_arenas_.push_back(it->second.arena);
        free_txns_.push_back(it->second.txn);
        client_to_txn_.erase(it);
    }

    ukv_arena_t request_arena(ukv_error_t* c_error) noexcept {
        std::unique_lock _ {mutex_};
        // Consider evicting some of the old sessions, if there are no more empty slots
        if (free_arenas_.empty()) {
            running_txn_t running = pop(c_error);
            if (*c_error)
                return nullptr;
            free_txns_.push_back(running.txn);
            return running.arena;
        }

        ukv_arena_t arena = free_arenas_.back();
        free_arenas_.pop_back();
        return arena;
    }

    void release_arena(ukv_arena_t arena) noexcept {
        std::unique_lock _ {mutex_};
        free_arenas_.push_back(arena);
    }

    session_lock_t lock(session_id_t id, ukv_error_t* c_error) noexcept {
        if (id.is_txn()) {
            running_txn_t running = continue_txn(id, c_error);
            return {*this, id, running.txn, running.arena};
        }
        else
            return {*this, id, nullptr, request_arena(c_error)};
    }
};

session_lock_t::~session_lock_t() noexcept {
    if (is_txn())
        sessions.hold_txn( //
            session_id,
            running_txn_t {
                .txn = txn,
                .arena = arena,
                .last_access = sys_clock_t::now(),
                .executing = true,
            });
    else
        sessions.release_arena(arena);
}

struct session_params_t {
    session_id_t session_id;
    std::optional<std::string_view> transaction_id;
    std::optional<std::string_view> collection_name;
    std::optional<std::string_view> collection_id;
    std::optional<std::string_view> collection_drop_mode;
    std::optional<std::string_view> read_part;

    std::optional<std::string_view> opt_snapshot;
    std::optional<std::string_view> opt_flush;
    std::optional<std::string_view> opt_dont_watch;
    std::optional<std::string_view> opt_shared_memory;
    std::optional<std::string_view> opt_dont_discard_memory;
};

session_params_t session_params(arf::ServerCallContext const& server_call, std::string_view uri) noexcept {

    session_params_t result;
    result.session_id.client_id = parse_client_id(server_call);

    auto params_offs = uri.find('?');
    if (params_offs == std::string_view::npos)
        return result;

    auto params = uri.substr(params_offs);
    result.transaction_id = param_value(params, kParamTransactionID);
    if (result.transaction_id)
        result.session_id.txn_id = parse_txn_id(*result.transaction_id);

    result.collection_name = param_value(params, kParamCollectionName);
    result.collection_id = param_value(params, kParamCollectionID);

    result.collection_drop_mode = param_value(params, kParamDropMode);
    result.read_part = param_value(params, kParamReadPart);

    result.opt_flush = param_value(params, kParamFlagFlushWrite);
    result.opt_dont_watch = param_value(params, kParamFlagDontWatch);
    result.opt_shared_memory = param_value(params, kParamFlagSharedMemRead);
    result.opt_dont_discard_memory;
    return result;
}

ukv_options_t ukv_options(session_params_t const& params) noexcept {
    ukv_options_t result = ukv_options_default_k;
    if (params.opt_dont_watch)
        result = ukv_options_t(result | ukv_option_transaction_dont_watch_k);
    if (params.opt_flush)
        result = ukv_options_t(result | ukv_option_write_flush_k);
    if (params.opt_shared_memory)
        result = ukv_options_t(result | ukv_option_read_shared_memory_k);
    if (params.opt_dont_discard_memory)
        result = ukv_options_t(result | ukv_option_dont_discard_memory_k);
    return result;
}

ukv_str_view_t get_null_terminated(ar::Buffer const& buf) noexcept {
    ukv_str_view_t collection_config = reinterpret_cast<ukv_str_view_t>(buf.data());
    auto end_config = collection_config + buf.capacity();
    return std::find(collection_config, end_config, '\0') == end_config ? nullptr : collection_config;
}

ukv_str_view_t get_null_terminated(std::shared_ptr<ar::Buffer> const& buf_ptr) noexcept {
    return buf_ptr ? get_null_terminated(*buf_ptr) : nullptr;
}

/**
 * @brief Remote Procedure Call implementation on top of Apache Arrow Flight RPC.
 * Currently only implements only the binary interface, which is enough even for
 * Document and Graph logic to work properly with most of encoding/decoding
 * shifted to client side.
 *
 * ## Endpoints
 *
 * - write?col=x&txn=y&lengths&watch&shared (DoPut)
 * - read?col=x&txn=y&flush (DoExchange)
 * - collection_upsert?col=x (DoAction): Returns collection ID
 *   Payload buffer: Collection opening config.
 * - collection_remove?col=x (DoAction): Drops a collection
 * - txn_begin?txn=y (DoAction): Starts a transaction with a potentially custom ID
 * - txn_commit?txn=y (DoAction): Commits a transaction with a given ID
 *
 * ## Concurrency
 *
 * Flight RPC allows concurrent calls from the same client.
 * In our implementation things are trickier, as transactions are not thread-safe.
 */
class UKVService : public arf::FlightServerBase {
    database_t db_;
    sessions_t sessions_;

  public:
    UKVService(database_t&& db, std::size_t capacity = 4096) : db_(std::move(db)), sessions_(db_, capacity) {}

    ar::Status ListActions( //
        arf::ServerCallContext const&,
        std::vector<arf::ActionType>* actions) override {
        *actions = {kActionColOpen, kActionColDrop, kActionTxnBegin, kActionTxnCommit};
        return ar::Status::OK();
    }

    ar::Status ListFlights( //
        arf::ServerCallContext const&,
        arf::Criteria const*,
        std::unique_ptr<arf::FlightListing>*) override {
        return ar::Status::OK();
    }

    ar::Status GetFlightInfo( //
        arf::ServerCallContext const&,
        arf::FlightDescriptor const&,
        std::unique_ptr<arf::FlightInfo>*) override {
        // ARROW_ASSIGN_OR_RAISE(auto file_info, FileInfoFromDescriptor(descriptor));
        // ARROW_ASSIGN_OR_RAISE(auto flight_info, MakeFlightInfo(file_info));
        // *info = std::make_unique<arf::FlightInfo>(std::move(flight_info));
        return ar::Status::OK();
    }

    ar::Status GetSchema( //
        arf::ServerCallContext const&,
        arf::FlightDescriptor const&,
        std::unique_ptr<arf::SchemaResult>*) override {
        return ar::Status::OK();
    }

    ar::Status DoAction( //
        arf::ServerCallContext const& server_call,
        arf::Action const& action,
        std::unique_ptr<arf::ResultStream>* results_ptr) override {

        ar::Status ar_status;
        session_params_t params = session_params(server_call, action.type);
        status_t status;

        // Locating the collection ID
        if (is_query(action.type, kActionColOpen.type)) {
            if (!params.collection_name)
                return ar::Status::Invalid("Missing collection name argument");

            // The name must be null-terminated.
            // This is not safe:
            ukv_str_span_t c_collection_name = nullptr;
            c_collection_name = (ukv_str_span_t)params.collection_name->begin();
            c_collection_name[params.collection_name->size()] = 0;

            // Upsert and fetch collection ID
            auto maybe_collection = db_.collection(c_collection_name);
            if (!maybe_collection)
                return ar::Status::ExecutionError(maybe_collection.release_status().message());

            ukv_collection_t collection_id = maybe_collection.throw_or_ref();
            ukv_str_view_t collection_config = get_null_terminated(action.body);
            ukv_collection_create_t collection_init;
            collection_init.db = db_;
            collection_init.error = status.member_ptr();
            collection_init.name = params.collection_name->begin();
            collection_init.config = collection_config;
            collection_init.id = &collection_id;

            ukv_collection_create(&collection_init);
            if (!status)
                return ar::Status::ExecutionError(status.message());
            *results_ptr = return_scalar<ukv_collection_t>(collection_id);
            return ar::Status::OK();
        }

        // Dropping a collection
        if (is_query(action.type, kActionColDrop.type)) {
            if (!params.collection_id)
                return ar::Status::Invalid("Missing collection ID argument");

            ukv_drop_mode_t mode =                                  //
                params.collection_drop_mode == kParamDropModeValues //
                    ? ukv_drop_vals_k
                    : params.collection_drop_mode == kParamDropModeContents //
                          ? ukv_drop_keys_vals_k
                          : ukv_drop_keys_vals_handle_k;

            ukv_collection_t c_collection_id = ukv_collection_main_k;
            if (params.collection_id)
                c_collection_id = parse_u64_hex(*params.collection_id, ukv_collection_main_k);

            ukv_collection_drop_t collection_drop {
                .db = db_,
                .error = status.member_ptr(),
                .id = c_collection_id,
                .mode = mode,
            };
            ukv_collection_drop(&collection_drop);
            if (!status)
                return ar::Status::ExecutionError(status.message());
            *results_ptr = return_empty();
            return ar::Status::OK();
        }

        // Starting a transaction
        if (is_query(action.type, kActionTxnBegin.type)) {
            if (!params.transaction_id)
                params.session_id.txn_id = static_cast<txn_id_t>(std::rand());

            // Request handles for memory
            running_txn_t session = sessions_.request_txn(params.session_id, status.member_ptr());
            if (!status)
                return ar::Status::ExecutionError(status.message());

            // Cleanup internal state
            ukv_transaction_init_t txn_init;
            txn_init.db = db_;
            txn_init.error = status.member_ptr();
            txn_init.options = ukv_options(params);
            txn_init.transaction = &session.txn;

            ukv_transaction_init(&txn_init);
            if (!status) {
                sessions_.release_txn(params.session_id);
                return ar::Status::ExecutionError(status.message());
            }

            // Don't forget to add the transaction to active sessions
            sessions_.hold_txn(params.session_id, session);
            *results_ptr = return_scalar<txn_id_t>(params.session_id.txn_id);
            return ar::Status::OK();
        }

        if (is_query(action.type, kActionTxnCommit.type)) {
            if (!params.transaction_id)
                return ar::Status::Invalid("Missing transaction ID argument");

            running_txn_t session = sessions_.continue_txn(params.session_id, status.member_ptr());
            if (!status) {
                sessions_.hold_txn(params.session_id, session);
                return ar::Status::ExecutionError(status.message());
            }

            ukv_transaction_commit_t txn_commit;
            txn_commit.db = db_;
            txn_commit.error = status.member_ptr();
            txn_commit.transaction = session.txn;
            txn_commit.options = ukv_options(params);

            ukv_transaction_commit(&txn_commit);
            if (!status) {
                sessions_.hold_txn(params.session_id, session);
                return ar::Status::ExecutionError(status.message());
            }

            sessions_.release_txn(params.session_id);
            *results_ptr = return_empty();
            return ar::Status::OK();
        }

        return ar::Status::NotImplemented("Unknown action type: ", action.type);
    }

    ar::Status DoExchange( //
        arf::ServerCallContext const& server_call,
        std::unique_ptr<arf::FlightMessageReader> request_ptr,
        std::unique_ptr<arf::FlightMessageWriter> response_ptr) {

        ar::Status ar_status;
        arf::FlightMessageReader& request = *request_ptr;
        arf::FlightMessageWriter& response = *response_ptr;
        arf::FlightDescriptor const& desc = request.descriptor();
        session_params_t params = session_params(server_call, desc.cmd);
        status_t status;

        ArrowSchema input_schema_c, output_schema_c;
        ArrowArray input_batch_c, output_batch_c;
        if (ar_status = unpack_table(request.ToTable(), input_schema_c, input_batch_c); !ar_status.ok())
            return ar_status;

        if (is_query(desc.cmd, kFlightRead)) {

            /// @param `keys`
            auto input_keys = get_keys(input_schema_c, input_batch_c, kArgKeys);
            if (!input_keys)
                return ar::Status::Invalid("Keys must have been provided for reads");

            /// @param `collections`
            ukv_collection_t c_collection_id = ukv_collection_main_k;
            strided_iterator_gt<ukv_collection_t> input_collections;
            if (params.collection_id) {
                c_collection_id = parse_u64_hex(*params.collection_id, ukv_collection_main_k);
                input_collections = strided_iterator_gt<ukv_collection_t> {&c_collection_id};
            }
            else
                input_collections = get_collections(input_schema_c, input_batch_c, kArgCols);

            bool const request_only_presences = params.read_part == kParamReadPartPresences;
            bool const request_only_lengths = params.read_part == kParamReadPartLengths;
            bool const request_content = !request_only_lengths && !request_only_presences;

            // Reserve resources for the execution of this request
            auto session = sessions_.lock(params.session_id, status.member_ptr());
            if (!status)
                return ar::Status::ExecutionError(status.message());

            // As we are immediately exporting in the Arrow format,
            // we don't need the lengths, just the NULL indicators
            ukv_bytes_ptr_t found_values = nullptr;
            ukv_length_t* found_offsets = nullptr;
            ukv_length_t* found_lengths = nullptr;
            ukv_octet_t* found_presences = nullptr;
            ukv_size_t tasks_count = static_cast<ukv_size_t>(input_batch_c.length);
            ukv_read_t read;
            read.db = db_;
            read.error = status.member_ptr();
            read.transaction = session.txn;
            read.arena = &session.arena;
            read.options = ukv_options(params);
            read.tasks_count = tasks_count;
            read.collections = input_collections.get();
            read.collections_stride = input_collections.stride();
            read.keys = input_keys.get();
            read.keys_stride = input_keys.stride();
            read.presences = &found_presences;
            read.offsets = request_content ? &found_offsets : nullptr;
            read.lengths = request_only_lengths ? &found_lengths : nullptr;
            read.values = request_content ? &found_values : nullptr;

            ukv_read(&read);
            if (!status)
                return ar::Status::ExecutionError(status.message());

            ukv_size_t result_length =
                request_only_presences ? divide_round_up<ukv_size_t>(tasks_count, CHAR_BIT) : tasks_count;
            ukv_to_arrow_schema(result_length, 1, &output_schema_c, &output_batch_c, status.member_ptr());
            if (!status)
                return ar::Status::ExecutionError(status.message());

            if (request_content)
                ukv_to_arrow_column( //
                    result_length,
                    kArgVals.c_str(),
                    ukv_doc_field_bin_k,
                    found_presences,
                    found_offsets,
                    found_values,
                    output_schema_c.children[0],
                    output_batch_c.children[0],
                    status.member_ptr());
            else if (request_only_lengths)
                ukv_to_arrow_column( //
                    result_length,
                    kArgLengths.c_str(),
                    ukv_doc_field<ukv_length_t>(),
                    found_presences,
                    nullptr,
                    found_lengths,
                    output_schema_c.children[0],
                    output_batch_c.children[0],
                    status.member_ptr());
            else if (request_only_presences)
                ukv_to_arrow_column( //
                    result_length,
                    kArgPresences.c_str(),
                    ukv_doc_field<ukv_octet_t>(),
                    nullptr,
                    nullptr,
                    found_presences,
                    output_schema_c.children[0],
                    output_batch_c.children[0],
                    status.member_ptr());
            if (!status)
                return ar::Status::ExecutionError(status.message());
        }
        else if (is_query(desc.cmd, kFlightReadPath)) {

            /// @param `keys`
            auto input_paths = get_contents(input_schema_c, input_batch_c, kArgPaths.c_str());
            if (!input_paths.contents_begin)
                return ar::Status::Invalid("Keys must have been provided for reads");

            /// @param `collections`
            ukv_collection_t c_collection_id = ukv_collection_main_k;
            strided_iterator_gt<ukv_collection_t> input_collections;
            if (params.collection_id) {
                c_collection_id = parse_u64_hex(*params.collection_id, ukv_collection_main_k);
                input_collections = strided_iterator_gt<ukv_collection_t> {&c_collection_id};
            }
            else
                input_collections = get_collections(input_schema_c, input_batch_c, kArgCols);

            bool const request_only_presences = params.read_part == kParamReadPartPresences;
            bool const request_only_lengths = params.read_part == kParamReadPartLengths;
            bool const request_content = !request_only_lengths && !request_only_presences;

            // Reserve resources for the execution of this request
            auto session = sessions_.lock(params.session_id, status.member_ptr());
            if (!status)
                return ar::Status::ExecutionError(status.message());

            // As we are immediately exporting in the Arrow format,
            // we don't need the lengths, just the NULL indicators
            ukv_bytes_ptr_t found_values = nullptr;
            ukv_length_t* found_offsets = nullptr;
            ukv_length_t* found_lengths = nullptr;
            ukv_octet_t* found_presences = nullptr;
            ukv_size_t tasks_count = static_cast<ukv_size_t>(input_batch_c.length);
            ukv_paths_read_t read;
            read.db = db_;
            read.error = status.member_ptr();
            read.transaction = session.txn;
            read.arena = &session.arena;
            read.options = ukv_options(params);
            read.tasks_count = tasks_count;
            read.path_separator = input_paths.separator;
            read.collections = input_collections.get();
            read.collections_stride = input_collections.stride();
            read.paths = reinterpret_cast<ukv_str_view_t const*>(input_paths.contents_begin.get());
            read.paths_stride = input_paths.contents_begin.stride();
            read.paths_offsets = input_paths.offsets_begin.get();
            read.paths_offsets_stride = input_paths.offsets_begin.stride();
            read.paths_lengths = input_paths.lengths_begin.get();
            read.paths_lengths_stride = input_paths.lengths_begin.stride();
            read.presences = &found_presences;
            read.offsets = request_content ? &found_offsets : nullptr;
            read.lengths = request_only_lengths ? &found_lengths : nullptr;
            read.values = request_content ? &found_values : nullptr;

            ukv_paths_read(&read);
            if (!status)
                return ar::Status::ExecutionError(status.message());

            ukv_size_t result_length =
                request_only_presences ? divide_round_up<ukv_size_t>(tasks_count, CHAR_BIT) : tasks_count;
            ukv_to_arrow_schema(result_length, 1, &output_schema_c, &output_batch_c, status.member_ptr());
            if (!status)
                return ar::Status::ExecutionError(status.message());
            if (request_content)
                ukv_to_arrow_column( //
                    result_length,
                    kArgVals.c_str(),
                    ukv_doc_field_bin_k,
                    found_presences,
                    found_offsets,
                    found_values,
                    output_schema_c.children[0],
                    output_batch_c.children[0],
                    status.member_ptr());
            else if (request_only_lengths)
                ukv_to_arrow_column( //
                    result_length,
                    kArgLengths.c_str(),
                    ukv_doc_field<ukv_length_t>(),
                    found_presences,
                    nullptr,
                    found_lengths,
                    output_schema_c.children[0],
                    output_batch_c.children[0],
                    status.member_ptr());
            else if (request_only_presences)
                ukv_to_arrow_column( //
                    result_length,
                    kArgPresences.c_str(),
                    ukv_doc_field<ukv_octet_t>(),
                    nullptr,
                    nullptr,
                    found_presences,
                    output_schema_c.children[0],
                    output_batch_c.children[0],
                    status.member_ptr());
            if (!status)
                return ar::Status::ExecutionError(status.message());
        }
        else if (is_query(desc.cmd, kFlightMatchPath)) {
            /// @param `previous`
            auto input_prevs = get_contents(input_schema_c, input_batch_c, kArgPrevPatterns.c_str());

            /// @param `patterns`
            auto input_patrns = get_contents(input_schema_c, input_batch_c, kArgPatterns.c_str());
            if (!input_patrns.contents_begin)
                return ar::Status::Invalid("Patterns must have been provided for reads");

            /// @param `limits`
            auto input_limits = get_lengths(input_schema_c, input_batch_c, kArgCountLimits);

            /// @param `collections`
            ukv_collection_t c_collection_id = ukv_collection_main_k;
            strided_iterator_gt<ukv_collection_t> input_collections;
            if (params.collection_id) {
                c_collection_id = parse_u64_hex(*params.collection_id, ukv_collection_main_k);
                input_collections = strided_iterator_gt<ukv_collection_t> {&c_collection_id};
            }
            else
                input_collections = get_collections(input_schema_c, input_batch_c, kArgCols);

            bool const request_only_counts = params.read_part == kParamReadPartLengths;
            bool const request_content = !request_only_counts;

            // Reserve resources for the execution of this request
            auto session = sessions_.lock(params.session_id, status.member_ptr());
            if (!status)
                return ar::Status::ExecutionError(status.message());

            // As we are immediately exporting in the Arrow format,
            // we don't need the lengths, just the NULL indicators
            ukv_char_t* found_values = nullptr;
            ukv_length_t* found_offsets = nullptr;
            ukv_length_t* found_counts = nullptr;
            ukv_size_t tasks_count = static_cast<ukv_size_t>(input_batch_c.length);
<<<<<<< HEAD
            ukv_paths_match_t match {
                .db = db_,
                .error = status.member_ptr(),
                .transaction = session.txn,
                .arena = &session.arena,
                .options = ukv_options(params),
                .tasks_count = tasks_count,
                .path_separator = input_patrns.separator,
                .collections = input_collections.get(),
                .collections_stride = input_collections.stride(),
                .match_counts_limits = input_limits.get(),
                .match_counts_limits_stride = input_limits.stride(),
                .patterns = reinterpret_cast<ukv_str_view_t const*>(input_patrns.contents_begin.get()),
                .patterns_stride = input_patrns.contents_begin.stride(),
                .patterns_offsets = input_patrns.offsets_begin.get(),
                .patterns_offsets_stride = input_patrns.offsets_begin.stride(),
                .patterns_lengths = input_patrns.lengths_begin.get(),
                .patterns_lengths_stride = input_patrns.lengths_begin.stride(),
                .previous = reinterpret_cast<ukv_str_view_t const*>(input_prevs.contents_begin.get()),
                .previous_stride = input_prevs.contents_begin.stride(),
                .previous_offsets = input_prevs.offsets_begin.get(),
                .previous_offsets_stride = input_prevs.offsets_begin.stride(),
                .previous_lengths = input_prevs.lengths_begin.get(),
                .previous_lengths_stride = input_prevs.lengths_begin.stride(),
                .match_counts = &found_counts,
                .paths_offsets = request_content ? &found_offsets : nullptr,
                .paths_strings = request_content ? &found_values : nullptr,
            };
=======
            ukv_paths_match_t match;
            match.db = db_;
            match.error = status.member_ptr();
            match.transaction = session.txn;
            match.arena = &session.arena;
            match.options = ukv_options(params);
            match.tasks_count = tasks_count;
            match.path_separator = input_patrns.separator;
            match.collections = input_collections.get();
            match.collections_stride = input_collections.stride();
            match.patterns = reinterpret_cast<ukv_str_view_t const*>(input_patrns.contents_begin.get());
            match.patterns_stride = input_patrns.contents_begin.stride();
            match.patterns_offsets = input_patrns.offsets_begin.get();
            match.patterns_offsets_stride = input_patrns.offsets_begin.stride();
            match.patterns_lengths = input_patrns.lengths_begin.get();
            match.patterns_lengths_stride = input_patrns.lengths_begin.stride();
            match.match_counts_limits = input_limits.get();
            match.match_counts_limits_stride = input_limits.stride();
            match.previous = reinterpret_cast<ukv_str_view_t const*>(input_prevs.contents_begin.get());
            match.previous_stride = input_prevs.contents_begin.stride();
            match.previous_offsets = input_prevs.offsets_begin.get();
            match.previous_offsets_stride = input_prevs.offsets_begin.stride();
            match.previous_lengths = input_prevs.lengths_begin.get();
            match.previous_lengths_stride = input_prevs.lengths_begin.stride();
            match.match_counts = &found_counts;
            match.paths_offsets = request_content ? &found_offsets : nullptr;
            match.paths_strings = request_content ? &found_values : nullptr;
>>>>>>> 267abaa4

            ukv_paths_match(&match);
            if (!status)
                return ar::Status::ExecutionError(status.message());

            auto arena = make_stl_arena(&session.arena, ukv_options_default_k, status.member_ptr());
            if (!status)
                return ar::Status::ExecutionError(status.message());
            ukv_size_t result_length = std::accumulate(found_counts, found_counts + tasks_count, 0);
            auto rounded_counts = arena.alloc<ukv_length_t>(result_length, 0);
            std::copy(found_counts, found_counts + tasks_count, rounded_counts.begin());
            ukv_size_t collections_count = 1 + request_content;
            ukv_to_arrow_schema(result_length,
                                collections_count,
                                &output_schema_c,
                                &output_batch_c,
                                status.member_ptr());
            if (!status)
                return ar::Status::ExecutionError(status.message());
            ukv_to_arrow_column( //
                result_length,
                kArgLengths.c_str(),
                ukv_doc_field<ukv_length_t>(),
                nullptr,
                nullptr,
                rounded_counts.begin(),
                output_schema_c.children[0],
                output_batch_c.children[0],
                status.member_ptr());
            if (request_content)
                ukv_to_arrow_column( //
                    result_length,
                    kArgVals.c_str(),
                    ukv_doc_field_bin_k,
                    nullptr,
                    found_offsets,
                    found_values,
                    output_schema_c.children[1],
                    output_batch_c.children[1],
                    status.member_ptr());

            if (!status)
                return ar::Status::ExecutionError(status.message());
        }
        else if (is_query(desc.cmd, kFlightScan)) {

            /// @param `start_keys`
            auto input_start_keys = get_keys(input_schema_c, input_batch_c, kArgScanStarts);
            /// @param `lengths`
            auto input_lengths = get_lengths(input_schema_c, input_batch_c, kArgCountLimits);
            /// @param `collections`
            ukv_collection_t c_collection_id = ukv_collection_main_k;
            strided_iterator_gt<ukv_collection_t> input_collections;
            if (params.collection_id) {
                c_collection_id = parse_u64_hex(*params.collection_id, ukv_collection_main_k);
                input_collections = strided_iterator_gt<ukv_collection_t> {&c_collection_id};
            }
            else
                input_collections = get_collections(input_schema_c, input_batch_c, kArgCols);

            if (!input_start_keys || !input_lengths)
                return ar::Status::Invalid("Keys and lengths must have been provided for scans");

            // Reserve resources for the execution of this request
            auto session = sessions_.lock(params.session_id, status.member_ptr());
            if (!status)
                return ar::Status::ExecutionError(status.message());

            // As we are immediately exporting in the Arrow format,
            // we don't need the lengths, just the NULL indicators
            ukv_length_t* found_offsets = nullptr;
            ukv_length_t* found_lengths = nullptr;
            ukv_key_t* found_keys = nullptr;
            ukv_size_t tasks_count = static_cast<ukv_size_t>(input_batch_c.length);
            ukv_scan_t scan;
            scan.db = db_;
            scan.error = status.member_ptr();
            scan.transaction = session.txn;
            scan.arena = &session.arena;
            scan.options = ukv_options(params);
            scan.tasks_count = tasks_count;
            scan.collections = input_collections.get();
            scan.collections_stride = input_collections.stride();
            scan.start_keys = input_start_keys.get();
            scan.start_keys_stride = input_start_keys.stride();
            scan.count_limits = input_lengths.get();
            scan.count_limits_stride = input_lengths.stride();
            scan.offsets = &found_offsets;
            scan.keys = &found_keys;

            ukv_scan(&scan);
            if (!status)
                return ar::Status::ExecutionError(status.message());

            ukv_to_arrow_schema(tasks_count, 1, &output_schema_c, &output_batch_c, status.member_ptr());
            if (!status)
                return ar::Status::ExecutionError(status.message());

            ukv_to_arrow_list( //
                tasks_count,
                kArgKeys.c_str(),
                ukv_doc_field<ukv_key_t>(),
                nullptr,
                found_offsets,
                found_keys,
                output_schema_c.children[0],
                output_batch_c.children[0],
                status.member_ptr());
            if (!status)
                return ar::Status::ExecutionError(status.message());
        }

        auto maybe_table = ar::ImportRecordBatch(&output_batch_c, &output_schema_c);
        if (!maybe_table.ok())
            return maybe_table.status();

        auto table = maybe_table.ValueUnsafe();
        ar_status = table->ValidateFull();
        if (!ar_status.ok())
            return ar_status;

        ar_status = response.Begin(table->schema());
        if (!ar_status.ok())
            return ar_status;

        ar_status = response.WriteRecordBatch(*table);
        if (!ar_status.ok())
            return ar_status;

        return response.Close();
    }

    ar::Status DoPut( //
        arf::ServerCallContext const& server_call,
        std::unique_ptr<arf::FlightMessageReader> request_ptr,
        std::unique_ptr<arf::FlightMetadataWriter> response_ptr) override {

        ar::Status ar_status;
        arf::FlightMessageReader& request = *request_ptr;
        arf::FlightMetadataWriter& response = *response_ptr;
        arf::FlightDescriptor const& desc = request.descriptor();
        session_params_t params = session_params(server_call, desc.cmd);
        status_t status;

        ArrowSchema input_schema_c;
        ArrowArray input_batch_c;
        if (ar_status = unpack_table(request.ToTable(), input_schema_c, input_batch_c); !ar_status.ok())
            return ar_status;

        if (is_query(desc.cmd, kFlightWrite)) {

            /// @param `keys`
            auto input_keys = get_keys(input_schema_c, input_batch_c, kArgKeys);
            if (!input_keys)
                return ar::Status::Invalid("Keys must have been provided for reads");

            /// @param `collections`
            ukv_collection_t c_collection_id = ukv_collection_main_k;
            strided_iterator_gt<ukv_collection_t> input_collections;
            if (params.collection_id) {
                c_collection_id = parse_u64_hex(*params.collection_id, ukv_collection_main_k);
                input_collections = strided_iterator_gt<ukv_collection_t> {&c_collection_id};
            }
            else
                input_collections = get_collections(input_schema_c, input_batch_c, kArgCols);

            auto input_vals = get_contents(input_schema_c, input_batch_c, kArgVals);

            auto session = sessions_.lock(params.session_id, status.member_ptr());
            if (!status)
                return ar::Status::ExecutionError(status.message());

            ukv_size_t tasks_count = static_cast<ukv_size_t>(input_batch_c.length);
            ukv_write_t write;
            write.db = db_;
            write.error = status.member_ptr();
            write.transaction = session.txn;
            write.arena = &session.arena;
            write.options = ukv_options(params);
            write.tasks_count = tasks_count;
            write.collections = input_collections.get();
            write.collections_stride = input_collections.stride();
            write.keys = input_keys.get();
            write.keys_stride = input_keys.stride();
            write.presences = input_vals.presences_begin.get();
            write.offsets = input_vals.offsets_begin.get();
            write.offsets_stride = input_vals.offsets_begin.stride();
            write.lengths = input_vals.lengths_begin.get();
            write.lengths_stride = input_vals.lengths_begin.stride();
            write.values = input_vals.contents_begin.get();
            write.values_stride = input_vals.contents_begin.stride();

            ukv_write(&write);

            if (!status)
                return ar::Status::ExecutionError(status.message());
        }
        else if (is_query(desc.cmd, kFlightWritePath)) {
            /// @param `keys`
            auto input_paths = get_contents(input_schema_c, input_batch_c, kArgPaths.c_str());
            if (!input_paths.contents_begin)
                return ar::Status::Invalid("Keys must have been provided for reads");

            /// @param `collections`
            ukv_collection_t c_collection_id = ukv_collection_main_k;
            strided_iterator_gt<ukv_collection_t> input_collections;
            if (params.collection_id) {
                c_collection_id = parse_u64_hex(*params.collection_id, ukv_collection_main_k);
                input_collections = strided_iterator_gt<ukv_collection_t> {&c_collection_id};
            }
            else
                input_collections = get_collections(input_schema_c, input_batch_c, kArgCols);

            auto input_vals = get_contents(input_schema_c, input_batch_c, kArgVals);

            auto session = sessions_.lock(params.session_id, status.member_ptr());
            if (!status)
                return ar::Status::ExecutionError(status.message());

            ukv_size_t tasks_count = static_cast<ukv_size_t>(input_batch_c.length);
            ukv_paths_write_t write;
            write.db = db_;
            write.error = status.member_ptr();
            write.transaction = session.txn;
            write.arena = &session.arena;
            write.options = ukv_options(params);
            write.tasks_count = tasks_count;
            write.path_separator = input_paths.separator;
            write.collections = input_collections.get();
            write.collections_stride = input_collections.stride();
            write.paths = reinterpret_cast<ukv_str_view_t const*>(input_paths.contents_begin.get());
            write.paths_stride = input_paths.contents_begin.stride();
            write.paths_offsets = input_paths.offsets_begin.get();
            write.paths_offsets_stride = input_paths.offsets_begin.stride();
            write.paths_lengths = input_paths.lengths_begin.get();
            write.paths_lengths_stride = input_paths.lengths_begin.stride();
            write.values_presences = input_vals.presences_begin.get();
            write.values_offsets = input_vals.offsets_begin.get();
            write.values_offsets_stride = input_vals.offsets_begin.stride();
            write.values_lengths = input_vals.lengths_begin.get();
            write.values_lengths_stride = input_vals.lengths_begin.stride();
            write.values_bytes = input_vals.contents_begin.get();
            write.values_bytes_stride = input_vals.contents_begin.stride();

            ukv_paths_write(&write);

            if (!status)
                return ar::Status::ExecutionError(status.message());
        }
        return ar::Status::OK();
    }

    ar::Status DoGet( //
        arf::ServerCallContext const& server_call,
        arf::Ticket const& ticket,
        std::unique_ptr<arf::FlightDataStream>* response_ptr) override {

        ar::Status ar_status;
        session_params_t params = session_params(server_call, ticket.ticket);
        status_t status;

        if (is_query(ticket.ticket, kFlightListCols)) {

            // We will need some temporary memory for exports
            auto session = sessions_.lock(params.session_id, status.member_ptr());
            if (!status)
                return ar::Status::ExecutionError(status.message());

            ukv_size_t count = 0;
            ukv_collection_t* collections = nullptr;
            ukv_length_t* offsets = nullptr;
            ukv_str_span_t names = nullptr;
            ukv_collection_list_t collection_list;
            collection_list.db = db_;
            collection_list.error = status.member_ptr();
            collection_list.transaction = session.txn;
            collection_list.arena = &session.arena;
            collection_list.options = ukv_options(params);
            collection_list.count = &count;
            collection_list.ids = &collections;
            collection_list.offsets = &offsets;
            collection_list.names = &names;

            ukv_collection_list(&collection_list);
            if (!status)
                return ar::Status::ExecutionError(status.message());

            // Pack two columns into a Table
            ArrowSchema schema_c;
            ArrowArray array_c;
            ukv_to_arrow_schema(count, 2, &schema_c, &array_c, status.member_ptr());
            if (!status)
                return ar::Status::ExecutionError(status.message());

            ukv_to_arrow_column( //
                count,
                kArgCols.c_str(),
                ukv_doc_field<ukv_collection_t>(),
                nullptr,
                nullptr,
                ukv_bytes_ptr_t(collections),
                schema_c.children[0],
                array_c.children[0],
                status.member_ptr());
            if (!status)
                return ar::Status::ExecutionError(status.message());

            ukv_to_arrow_column( //
                count,
                kArgNames.c_str(),
                ukv_doc_field_str_k,
                nullptr,
                offsets,
                ukv_bytes_ptr_t(names),
                schema_c.children[1],
                array_c.children[1],
                status.member_ptr());
            if (!status)
                return ar::Status::ExecutionError(status.message());

            auto maybe_batch = ar::ImportRecordBatch(&array_c, &schema_c);
            if (!maybe_batch.ok())
                return maybe_batch.status();

            auto batch = maybe_batch.ValueUnsafe();
            auto maybe_reader = ar::RecordBatchReader::Make({batch});
            if (!maybe_reader.ok())
                return maybe_reader.status();

            // TODO: Pass right IPC options
            auto stream = std::make_unique<arf::RecordBatchStream>(maybe_reader.ValueUnsafe());
            *response_ptr = std::move(stream);
            return ar::Status::OK();
        }

        return ar::Status::OK();
    }
};

ar::Status run_server() {
    database_t db;
    db.open().throw_unhandled();

    arf::Location server_location = arf::Location::ForGrpcTcp("0.0.0.0", 38709).ValueUnsafe();
    arf::FlightServerOptions options(server_location);
    auto server = std::make_unique<UKVService>(std::move(db));
    ARROW_RETURN_NOT_OK(server->Init(options));
    std::printf("Listening on port: %i\n", server->port());
    return server->Serve();
}

//------------------------------------------------------------------------------

int main(int argc, char* argv[]) {
    return run_server().ok() ? EXIT_SUCCESS : EXIT_FAILURE;
}<|MERGE_RESOLUTION|>--- conflicted
+++ resolved
@@ -912,36 +912,6 @@
             ukv_length_t* found_offsets = nullptr;
             ukv_length_t* found_counts = nullptr;
             ukv_size_t tasks_count = static_cast<ukv_size_t>(input_batch_c.length);
-<<<<<<< HEAD
-            ukv_paths_match_t match {
-                .db = db_,
-                .error = status.member_ptr(),
-                .transaction = session.txn,
-                .arena = &session.arena,
-                .options = ukv_options(params),
-                .tasks_count = tasks_count,
-                .path_separator = input_patrns.separator,
-                .collections = input_collections.get(),
-                .collections_stride = input_collections.stride(),
-                .match_counts_limits = input_limits.get(),
-                .match_counts_limits_stride = input_limits.stride(),
-                .patterns = reinterpret_cast<ukv_str_view_t const*>(input_patrns.contents_begin.get()),
-                .patterns_stride = input_patrns.contents_begin.stride(),
-                .patterns_offsets = input_patrns.offsets_begin.get(),
-                .patterns_offsets_stride = input_patrns.offsets_begin.stride(),
-                .patterns_lengths = input_patrns.lengths_begin.get(),
-                .patterns_lengths_stride = input_patrns.lengths_begin.stride(),
-                .previous = reinterpret_cast<ukv_str_view_t const*>(input_prevs.contents_begin.get()),
-                .previous_stride = input_prevs.contents_begin.stride(),
-                .previous_offsets = input_prevs.offsets_begin.get(),
-                .previous_offsets_stride = input_prevs.offsets_begin.stride(),
-                .previous_lengths = input_prevs.lengths_begin.get(),
-                .previous_lengths_stride = input_prevs.lengths_begin.stride(),
-                .match_counts = &found_counts,
-                .paths_offsets = request_content ? &found_offsets : nullptr,
-                .paths_strings = request_content ? &found_values : nullptr,
-            };
-=======
             ukv_paths_match_t match;
             match.db = db_;
             match.error = status.member_ptr();
@@ -969,7 +939,6 @@
             match.match_counts = &found_counts;
             match.paths_offsets = request_content ? &found_offsets : nullptr;
             match.paths_strings = request_content ? &found_values : nullptr;
->>>>>>> 267abaa4
 
             ukv_paths_match(&match);
             if (!status)
