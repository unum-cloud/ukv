--- conflicted
+++ resolved
@@ -33,13 +33,8 @@
 
 #include "helpers/linked_memory.hpp" // `linked_memory_lock_t`
 #include "helpers/algorithm.hpp"     // `sort_and_deduplicate`
-<<<<<<< HEAD
 #include "helpers/vector.hpp"        // `uninitialized_vector_gt`
 #include "helpers/full_scan.hpp"     // `full_scan_collection`
-=======
-#include "helpers/linked_array.hpp"  // `uninitialized_array_gt`
-#include "ukv/cpp/ranges_args.hpp"   // `places_arg_t`
->>>>>>> aa4ae51b
 
 /*********************************************************/
 /*****************	 C++ Implementation	  ****************/
