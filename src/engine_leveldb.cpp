--- conflicted
+++ resolved
@@ -92,11 +92,7 @@
     return true;
 }
 
-<<<<<<< HEAD
-void ukv_database_init(ukv_str_view_t, ukv_database_t* c_db, ukv_error_t* c_error) {
-=======
 void ukv_database_open(ukv_str_view_t c_config, ukv_database_t* c_db, ukv_error_t* c_error) {
->>>>>>> 95e11abb
     try {
         level_db_t* db_ptr = nullptr;
         level_options_t options;
@@ -464,20 +460,11 @@
     ukv_error_t* c_error) {
 
     return_if_error(c_db, c_error, uninitialized_state_k, "DataBase is uninitialized");
-<<<<<<< HEAD
-    return_if_error(c_collection_id != ukv_collection_main_k,
+    bool invalidate = c_mode == ukv_drop_keys_vals_handle_k;
+    return_if_error(c_collection_id == ukv_collection_main_k && !invalidate,
                     c_error,
                     args_combo_k,
                     "Collections not supported by LevelDB!");
-    return_if_error(c_mode != ukv_drop_keys_vals_handle_k,
-                    c_error,
-                    args_combo_k,
-                    "Default collection can't be invalidated.");
-=======
-
-    bool invalidate = c_mode == ukv_drop_keys_vals_handle_k;
-    return_if_error(!c_collection_id && !invalidate, c_error, args_combo_k, "Collections not supported by LevelDB!");
->>>>>>> 95e11abb
 
     level_db_t& db = *reinterpret_cast<level_db_t*>(c_db);
 
