--- conflicted
+++ resolved
@@ -395,15 +395,9 @@
     for node in range(1000):
         net.add_edge(node, node+1, node, weight=node)
 
-<<<<<<< HEAD
     weights = net.get_edge_attributes('weight')
-    for edge_id in range(1000):
-        assert weights[edge_id] == edge_id
-=======
-    weights = net.get_edge_attributes("weight")
     for node in range(1000):
         assert weights[(node, node+1, node)] == node
->>>>>>> 8436f2d0
 
     for node in range(1000):
         assert net.get_edge_data(node, node+1) == {'weight': node}
