/**
 * @file unit.cpp
 * @author Ashot Vardanian
 * @date 2022-07-06
 *
 * @brief A set of unit tests implemented using Google Test.
 */

#include <vector>
#include <unordered_set>
#include <filesystem>
#include <fstream>

#include <gtest/gtest.h>
#include <nlohmann/json.hpp>

#include "ukv/ukv.hpp"

using namespace unum::ukv;
using namespace unum;

template <typename container_at>
char const* str_begin(container_at const& container) {
    if constexpr (std::is_same_v<char const*, container_at>)
        return container;
    else if constexpr (std::is_same_v<value_view_t, container_at>)
        return reinterpret_cast<char const*>(container.begin());
    else
        return reinterpret_cast<char const*>(std::data(container));
}

template <typename container_at>
char const* str_end(container_at const& container) {
    if constexpr (std::is_same_v<char const*, container_at>)
        return container + std::strlen(container);
    else if constexpr (std::is_same_v<value_view_t, container_at>)
        return reinterpret_cast<char const*>(container.end());
    else
        return str_begin(container) + std::size(container);
}

using json_t = nlohmann::json;

static json_t json_parse(char const* begin, char const* end) {
    json_t result;
    auto adapter = nlohmann::detail::input_adapter(begin, end);
    auto parser = nlohmann::detail::parser<json_t, decltype(adapter)>(std::move(adapter), nullptr, true, true);
    parser.parse(false, result);
    return result;
    // return json_t::parse(begin, end, nullptr, true, true);
}

#define M_EXPECT_EQ_JSON(str1, str2) \
    EXPECT_EQ(json_parse(str_begin(str1), str_end(str1)), json_parse(str_begin(str2), str_end(str2)));
#define M_EXPECT_EQ_MSG(str1, str2) \
    EXPECT_EQ(json_t::from_msgpack(str_begin(str1), str_end(str1)), json_parse(str_begin(str2), str_end(str2)));

static char const* path() {
    return nullptr;
    char* path = std::getenv("UKV_TEST_PATH");
    if (path)
        return path;

#if defined(UKV_FLIGHT_CLIENT)
    return nullptr;
#elif defined(UKV_TEST_PATH)
    return UKV_TEST_PATH;
#else
    return nullptr;
#endif
}

#pragma region Binary Collections

template <typename locations_at>
void check_length(bins_ref_gt<locations_at>& ref, ukv_length_t expected_length) {

    EXPECT_TRUE(ref.value()) << "Failed to fetch missing keys";

    auto const expects_missing = expected_length == ukv_length_missing_k;
    using extractor_t = places_arg_extractor_gt<locations_at>;
    ukv_size_t count = extractor_t {}.count(ref.locations());

    // Validate that values match
    auto maybe_retrieved = ref.value();
    auto const& retrieved = *maybe_retrieved;
    EXPECT_EQ(retrieved.size(), count);

    // Check views
    auto it = retrieved.begin();
    for (std::size_t i = 0; i != count; ++i, ++it) {
        EXPECT_EQ((*it).size(), expects_missing ? 0 : expected_length);
    }

    // Check length estimates
    auto maybe_lengths = ref.length();
    EXPECT_TRUE(maybe_lengths);
    for (std::size_t i = 0; i != count; ++i) {
        EXPECT_EQ(maybe_lengths->at(i), expected_length);
    }

    // Check boolean indicators
    auto maybe_indicators = ref.present();
    EXPECT_TRUE(maybe_indicators);
    for (std::size_t i = 0; i != count; ++i) {
        EXPECT_EQ(maybe_indicators->at(i), !expects_missing);
    }
}

template <typename locations_at>
void check_equalities(bins_ref_gt<locations_at>& ref, contents_arg_t values) {

    EXPECT_TRUE(ref.value()) << "Failed to fetch present keys";
    using extractor_t = places_arg_extractor_gt<locations_at>;

    // Validate that values match
    auto maybe_retrieved = ref.value();
    auto const& retrieved = *maybe_retrieved;
    EXPECT_EQ(retrieved.size(), extractor_t {}.count(ref.locations()));

    auto it = retrieved.begin();
    for (std::size_t i = 0; i != extractor_t {}.count(ref.locations()); ++i, ++it) {
        auto expected_len = static_cast<std::size_t>(values.lengths_begin[i]);
        auto expected_begin = reinterpret_cast<byte_t const*>(values.contents_begin[i]) + values.offsets_begin[i];

        value_view_t retrieved_view = *it;
        value_view_t expected_view(expected_begin, expected_begin + expected_len);
        EXPECT_EQ(retrieved_view.size(), expected_view.size());
        EXPECT_EQ(retrieved_view, expected_view);
    }
}

template <typename locations_at>
void round_trip(bins_ref_gt<locations_at>& ref, contents_arg_t values) {
    EXPECT_TRUE(ref.assign(values)) << "Failed to assign";
    check_equalities(ref, values);
}

struct triplet_t {
    std::array<ukv_key_t, 3> keys {'a', 'b', 'c'};

    std::array<char, 3> vals {'A', 'B', 'C'};
    std::array<ukv_length_t, 3> lengths {1, 1, 1};
    std::array<ukv_length_t, 4> offsets {0, 1, 2, 3};
    ukv_octet_t presences = 1 | (1 << 1) | (1 << 2);
    std::array<ukv_bytes_ptr_t, 3> vals_pointers;

    triplet_t() noexcept {
        vals_pointers[0] = (ukv_bytes_ptr_t)&vals[0];
        vals_pointers[1] = (ukv_bytes_ptr_t)&vals[1];
        vals_pointers[2] = (ukv_bytes_ptr_t)&vals[2];
    }
    contents_arg_t contents() const noexcept { return contents_arrow(); }
    contents_arg_t contents_lengths() const noexcept {
        return {
            .lengths_begin = {&lengths[0], sizeof(lengths[0])},
            .contents_begin = {&vals_pointers[0], sizeof(vals_pointers[0])},
            .count = 3,
        };
    }
    contents_arg_t contents_arrow() const noexcept {
        return {
            .offsets_begin = {&offsets[0], sizeof(offsets[0])},
            .lengths_begin = {&lengths[0], 0},
            .contents_begin = {&vals_pointers[0], 0},
            .count = 3,
        };
    }
};

void check_binary_collection(bins_collection_t& collection) {
    std::vector<ukv_key_t> keys {34, 35, 36};
    ukv_length_t val_len = sizeof(std::uint64_t);
    std::vector<std::uint64_t> vals {34, 35, 36};
    std::vector<ukv_length_t> offs {0, val_len, val_len * 2};
    auto vals_begin = reinterpret_cast<ukv_bytes_ptr_t>(vals.data());

    auto ref = collection[keys];
    contents_arg_t values {
        .offsets_begin = {offs.data(), sizeof(ukv_length_t)},
        .lengths_begin = {&val_len, 0},
        .contents_begin = {&vals_begin, 0},
        .count = 3,
    };
    round_trip(ref, values);

    // Overwrite those values with same size integers and try again
    for (auto& val : vals)
        val += 100;
    round_trip(ref, values);

    // Overwrite with empty values, but check for existence
    EXPECT_TRUE(ref.clear());
    check_length(ref, 0);

    // Check scans
    keys_range_t present_keys = collection.keys();
    keys_stream_t present_it = present_keys.begin();
    auto expected_it = keys.begin();
    for (; expected_it != keys.end(); ++present_it, ++expected_it) {
        EXPECT_EQ(*expected_it, *present_it);
    }
    EXPECT_TRUE(present_it.is_end());

    // Remove all of the values and check that they are missing
    EXPECT_TRUE(ref.erase());
    check_length(ref, ukv_length_missing_k);
}

TEST(db, basic) {

    database_t db;
    EXPECT_TRUE(db.open(path()));
    EXPECT_TRUE(db.clear());

    // Try getting the main collection
    EXPECT_TRUE(db.collection());
    bins_collection_t collection = *db.collection();
    check_binary_collection(collection);
    EXPECT_TRUE(db.clear());
}

TEST(db, persistency) {

    if (!path())
        return;

    database_t db;
    EXPECT_TRUE(db.open(path()));

    std::vector<ukv_key_t> keys {54, 55, 56};
    ukv_length_t val_len = sizeof(std::uint64_t);
    std::vector<std::uint64_t> vals {1, 2, 3};
    std::vector<ukv_length_t> offs {0, val_len, val_len * 2};
    auto vals_begin = reinterpret_cast<ukv_bytes_ptr_t>(vals.data());

    contents_arg_t values {
        .offsets_begin = {offs.data(), sizeof(ukv_length_t)},
        .lengths_begin = {&val_len, 0},
        .contents_begin = {&vals_begin, 0},
        .count = 3,
    };

    bins_collection_t collection = *db.collection();
    auto collection_ref = collection[keys];
    check_length(collection_ref, ukv_length_missing_k);
    round_trip(collection_ref, values);
    check_length(collection_ref, 8);
    db.close();

    EXPECT_TRUE(db.open(path()));
    bins_collection_t collection2 = *db.collection();
    auto collection_ref2 = collection2[keys];

    check_equalities(collection_ref2, values);
    check_length(collection_ref2, 8);

    EXPECT_TRUE(db.clear());
}

TEST(db, named) {

    if (!ukv_supports_named_collections_k)
        return;

    database_t db;
    EXPECT_TRUE(db.open(path()));

    EXPECT_TRUE(db["col1"]);
    EXPECT_TRUE(db["col2"]);

<<<<<<< HEAD
    EXPECT_FALSE(db.add_collection("col1"));
    bins_collection_t col1 = *db["col1"];
    EXPECT_FALSE(db.add_collection("col2"));
    bins_collection_t col2 = *db["col2"];
=======
    bins_collection_t col1 = *db.collection_create("col1");
    bins_collection_t col2 = *db.collection_create("col2");
>>>>>>> ccaa4d6b

    check_binary_collection(col1);
    check_binary_collection(col2);

    EXPECT_TRUE(db.drop("col1"));
    EXPECT_TRUE(db.drop("col2"));
    EXPECT_TRUE(*db.contains(""));
    EXPECT_FALSE(*db.contains("col1"));
    EXPECT_FALSE(*db.contains("col2"));
    EXPECT_TRUE(db.clear());
    EXPECT_TRUE(*db.contains(""));
}

TEST(db, collection_list) {

    database_t db;

    EXPECT_TRUE(db.open(path()));

    if (!ukv_supports_named_collections_k) {
        EXPECT_FALSE(*db.contains("name"));
        EXPECT_FALSE(db.drop("name"));
        EXPECT_FALSE(db.drop(""));
        EXPECT_TRUE(db.collection()->clear());
        return;
    }
    else {
        bins_collection_t col1 = *db.collection_create("col1");
        bins_collection_t col2 = *db.collection_create("col2");
        bins_collection_t col3 = *db.collection_create("col3");
        bins_collection_t col4 = *db.collection_create("col4");

        EXPECT_TRUE(*db.contains("col1"));
        EXPECT_TRUE(*db.contains("col2"));
        EXPECT_FALSE(*db.contains("unknown_col"));

        auto maybe_txn = db.transact();
        EXPECT_TRUE(maybe_txn);
        auto maybe_cols = maybe_txn->collections();
        EXPECT_TRUE(maybe_cols);

        size_t count = 0;
        std::vector<std::string> collections;
        auto cols = *maybe_cols;
        while (!cols.names.is_end()) {
            collections.push_back(std::string(*cols.names));
            ++cols.names;
            ++count;
        }
        EXPECT_EQ(count, 4);
        std::sort(collections.begin(), collections.end());
        EXPECT_EQ(collections[0], "col1");
        EXPECT_EQ(collections[1], "col2");
        EXPECT_EQ(collections[2], "col3");
        EXPECT_EQ(collections[3], "col4");

        EXPECT_TRUE(db.drop("col1"));
        EXPECT_FALSE(*db.contains("col1"));
        EXPECT_FALSE(db.drop(""));
        EXPECT_TRUE(db.collection()->clear());
    }
    EXPECT_TRUE(db.clear());
}

TEST(db, paths) {

    database_t db;
    EXPECT_TRUE(db.open(path()));

    char const* keys[] {"Facebook", "Apple", "Amazon", "Netflix", "Google", "Nvidia", "Adobe"};
    char const* vals[] {"F", "A", "A", "N", "G", "N", "A"};
    std::size_t keys_count = sizeof(keys) / sizeof(keys[0]);
    ukv_char_t separator = '\0';

    arena_t arena(db);
    status_t status;
    ukv_paths_write_t paths_write {
        .db = db,
        .error = status.member_ptr(),
        .arena = arena.member_ptr(),
        .tasks_count = keys_count,
        .path_separator = separator,
        .paths = keys,
        .paths_stride = sizeof(char const*),
        .values_bytes = reinterpret_cast<ukv_bytes_cptr_t*>(vals),
        .values_bytes_stride = sizeof(char const*),
    };
    ukv_paths_write(&paths_write);
    char* vals_recovered = nullptr;
    ukv_paths_read_t paths_read {
        .db = db,
        .error = status.member_ptr(),
        .arena = arena.member_ptr(),
        .tasks_count = keys_count,
        .path_separator = separator,
        .paths = keys,
        .paths_stride = sizeof(char const*),
        .values = reinterpret_cast<ukv_bytes_ptr_t*>(&vals_recovered),
    };
    ukv_paths_read(&paths_read);
    EXPECT_TRUE(status);
    EXPECT_EQ(std::string_view(vals_recovered, keys_count * 2),
              std::string_view("F\0A\0A\0N\0G\0N\0A\0", keys_count * 2));

    // Try getting either "Netflix" or "Nvidia" as one of the keys with "N" prefix
    ukv_str_view_t prefix = "N";
    ukv_length_t max_count = 1;
    ukv_length_t* results_counts = nullptr;
    ukv_length_t* tape_offsets = nullptr;
    ukv_char_t* tape_begin = nullptr;
    ukv_paths_match_t paths_match {
        .db = db,
        .error = status.member_ptr(),
        .arena = arena.member_ptr(),
        .patterns = &prefix,
        .match_counts_limits = &max_count,
        .match_counts = &results_counts,
        .paths_offsets = &tape_offsets,
        .paths_strings = &tape_begin,
    };
    ukv_paths_match(&paths_match);
    auto first_match_for_a = std::string_view(tape_begin);
    EXPECT_EQ(results_counts[0], 1);
    EXPECT_TRUE(first_match_for_a == "Netflix" || first_match_for_a == "Nvidia");

    // Try getting the remaining results, which is the other one from that same pair
    max_count = 10;
    paths_match.previous = &tape_begin;
    ukv_paths_match(&paths_match);
    auto second_match_for_a = std::string_view(tape_begin);
    EXPECT_EQ(results_counts[0], 1);
    EXPECT_TRUE(second_match_for_a == "Netflix" || second_match_for_a == "Nvidia");
    EXPECT_NE(first_match_for_a, second_match_for_a);

    // Try performing parallel queries in the same collection
    ukv_str_view_t prefixes[2] = {"A", "N"};
    std::size_t prefixes_count = sizeof(prefixes) / sizeof(prefixes[0]);
    max_count = 10;
    paths_match.tasks_count = prefixes_count;
    paths_match.patterns = prefixes;
    paths_match.patterns_stride = sizeof(ukv_str_view_t);
    paths_match.previous = nullptr;
    ukv_paths_match(&paths_match);
    auto total_count = std::accumulate(results_counts, results_counts + prefixes_count, 0ul);
    strings_tape_iterator_t tape_iterator {total_count, tape_begin};
    std::set<std::string> tape_parts;
    while (!tape_iterator.is_end()) {
        tape_parts.insert(*tape_iterator);
        ++tape_iterator;
    }
    EXPECT_EQ(results_counts[0], 3);
    EXPECT_EQ(results_counts[1], 2);
    EXPECT_NE(tape_parts.find("Netflix"), tape_parts.end());
    EXPECT_NE(tape_parts.find("Adobe"), tape_parts.end());

    // Now try matching a Regular Expression
    prefix = "Netflix|Google";
    max_count = 20;
    paths_match.tasks_count = 1;
    paths_match.patterns = &prefix;
    ukv_paths_match(&paths_match);
    first_match_for_a = std::string_view(tape_begin);
    second_match_for_a = std::string_view(tape_begin + tape_offsets[1]);
    EXPECT_EQ(results_counts[0], 2);
    EXPECT_TRUE(first_match_for_a == "Netflix" || first_match_for_a == "Google");
    EXPECT_TRUE(second_match_for_a == "Netflix" || second_match_for_a == "Google");

    // Try a more complex regular expression
    prefix = "A.*e";
    max_count = 20;
    ukv_paths_match(&paths_match);
    first_match_for_a = std::string_view(tape_begin);
    second_match_for_a = std::string_view(tape_begin + tape_offsets[1]);
    EXPECT_EQ(results_counts[0], 2);
    EXPECT_TRUE(first_match_for_a == "Apple" || first_match_for_a == "Adobe");
    EXPECT_TRUE(second_match_for_a == "Apple" || second_match_for_a == "Adobe");

    EXPECT_TRUE(db.clear());
}

TEST(db, paths_linked_list) {

    constexpr std::size_t count = 100;
    database_t db;
    EXPECT_TRUE(db.open(path()));

    arena_t arena(db);
    ukv_char_t separator = '\0';
    status_t status;

    ukv_paths_write_t paths_write {
        .db = db,
        .error = status.member_ptr(),
        .arena = arena.member_ptr(),
        .path_separator = separator,
    };

    ukv_paths_read_t paths_read {
        .db = db,
        .error = status.member_ptr(),
        .arena = arena.member_ptr(),
        .path_separator = separator,
    };

    // Generate some random strings for our tests
    constexpr auto alphabet = "abcdefghijklmnop";
    auto make_random_str = []() {
        auto str = std::string();
        auto len = static_cast<std::size_t>(std::rand() % 100) + 8;
        for (std::size_t i = 0; i != len; ++i)
            str.push_back(alphabet[std::rand() % 16]);
        return str;
    };
    std::set<std::string> unique;
    while (unique.size() != count)
        unique.insert(make_random_str());

    // Lets form a linked list, where every key maps into the the next key.
    // Then we will traverse the linked list from start to end.
    // Then we will re-link it in reverse order and traverse again.
    std::vector<ukv_str_view_t> begins(unique.size());
    std::transform(unique.begin(), unique.end(), begins.begin(), [](std::string const& str) { return str.c_str(); });

    // Link forward
    for (std::size_t i = 0; i + 1 != begins.size(); ++i) {
        ukv_str_view_t smaller = begins[i];
        ukv_str_view_t bigger = begins[i + 1];
        paths_write.paths = &smaller;
        paths_write.values_bytes = reinterpret_cast<ukv_bytes_cptr_t*>(&bigger);
        ukv_paths_write(&paths_write);
        EXPECT_TRUE(status);

        // Check if it was successfully written:
        ukv_str_span_t bigger_received = nullptr;
        paths_read.paths = &smaller;
        paths_read.values = reinterpret_cast<ukv_bytes_ptr_t*>(&bigger_received);
        ukv_paths_read(&paths_read);
        EXPECT_TRUE(status);
        EXPECT_EQ(std::string_view(bigger), std::string_view(bigger_received));
    }

    // Traverse forward, counting the entries and checking the order
    for (std::size_t i = 0; i + 1 != begins.size(); ++i) {
        ukv_str_view_t smaller = begins[i];
        ukv_str_view_t bigger = begins[i + 1];
        ukv_str_span_t bigger_received = nullptr;
        paths_read.paths = &smaller;
        paths_read.values = reinterpret_cast<ukv_bytes_ptr_t*>(&bigger_received);
        ukv_paths_read(&paths_read);
        EXPECT_TRUE(status);
        EXPECT_EQ(std::string_view(bigger), std::string_view(bigger_received));
    }

    // Re-link in reverse order
    for (std::size_t i = 0; i + 1 != begins.size(); ++i) {
        ukv_str_view_t smaller = begins[i];
        ukv_str_view_t bigger = begins[i + 1];
        paths_write.paths = &bigger;
        paths_write.values_bytes = reinterpret_cast<ukv_bytes_cptr_t*>(&smaller);
        ukv_paths_write(&paths_write);
        EXPECT_TRUE(status);

        // Check if it was successfully over-written:
        ukv_str_span_t smaller_received = nullptr;
        paths_read.paths = &bigger;
        paths_read.values = reinterpret_cast<ukv_bytes_ptr_t*>(&smaller_received);
        ukv_paths_read(&paths_read);
        EXPECT_TRUE(status);
        EXPECT_EQ(std::string_view(smaller), std::string_view(smaller_received));
    }

    // Traverse backwards, counting the entries and checking the order
    for (std::size_t i = 0; i + 1 != begins.size(); ++i) {
        ukv_str_view_t smaller = begins[i];
        ukv_str_view_t bigger = begins[i + 1];
        ukv_str_span_t smaller_received = nullptr;
        paths_read.paths = &bigger;
        paths_read.values = reinterpret_cast<ukv_bytes_ptr_t*>(&smaller_received);
        ukv_paths_read(&paths_read);
        EXPECT_TRUE(status);
        EXPECT_EQ(std::string_view(smaller), std::string_view(smaller_received));
    }
}

TEST(db, unnamed_and_named) {

    if (!ukv_supports_named_collections_k)
        return;

    database_t db;
    EXPECT_TRUE(db.open(path()));

    std::vector<ukv_key_t> keys {54, 55, 56};
    ukv_length_t val_len = sizeof(std::uint64_t);
    std::vector<std::uint64_t> vals {1, 2, 3};
    std::vector<ukv_length_t> offs {0, val_len, val_len * 2};
    auto vals_begin = reinterpret_cast<ukv_bytes_ptr_t>(vals.data());

    contents_arg_t values {
        .offsets_begin = {offs.data(), sizeof(ukv_length_t)},
        .lengths_begin = {&val_len, 0},
        .contents_begin = {&vals_begin, 0},
        .count = 3,
    };

    EXPECT_FALSE(db.collection_create(""));

    for (auto&& name : {"one", "three"}) {
        for (auto& val : vals)
            val += 7;

        auto maybe_collection = db.collection_create(name);
        EXPECT_TRUE(maybe_collection);
        bins_collection_t collection = std::move(maybe_collection).throw_or_release();
        auto collection_ref = collection[keys];
        check_length(collection_ref, ukv_length_missing_k);
        round_trip(collection_ref, values);
        check_length(collection_ref, 8);
    }
    EXPECT_TRUE(db.clear());
}

TEST(db, txn) {

    if (!ukv_supports_transactions_k)
        return;

    database_t db;
    EXPECT_TRUE(db.open(path()));
    EXPECT_TRUE(db.transact());
    transaction_t txn = *db.transact();

    std::vector<ukv_key_t> keys {54, 55, 56};
    ukv_length_t val_len = sizeof(std::uint64_t);
    std::vector<std::uint64_t> vals {54, 55, 56};
    std::vector<ukv_length_t> offs {0, val_len, val_len * 2};
    auto vals_begin = reinterpret_cast<ukv_bytes_ptr_t>(vals.data());

    contents_arg_t values {
        .offsets_begin = {offs.data(), sizeof(ukv_length_t)},
        .lengths_begin = {&val_len, 0},
        .contents_begin = {&vals_begin, 0},
        .count = 3,
    };

    auto txn_ref = txn[keys];
    round_trip(txn_ref, values);

    EXPECT_TRUE(db.collection());
    bins_collection_t collection = *db.collection();
    auto collection_ref = collection[keys];

    // Check for missing values before commit
    check_length(collection_ref, ukv_length_missing_k);
    EXPECT_TRUE(txn.commit());
    EXPECT_TRUE(txn.reset());

    // Validate that values match after commit
    check_equalities(collection_ref, values);
    EXPECT_TRUE(db.clear());
}

TEST(db, snapshots) {

    if (!ukv_supports_snapshots_k)
        return;

    database_t db;
    EXPECT_TRUE(db.open(path()));

    std::vector<ukv_key_t> keys {54, 55, 56};
    ukv_length_t val_len = sizeof(std::uint64_t);
    std::vector<std::uint64_t> vals_1 {54, 55, 56};
    std::vector<std::uint64_t> vals_2 {50, 50, 50};
    std::vector<ukv_length_t> offs {0, val_len, val_len * 2};
    auto vals_begin = reinterpret_cast<ukv_bytes_ptr_t>(vals_1.data());

    contents_arg_t values {
        .offsets_begin = {offs.data(), sizeof(ukv_length_t)},
        .lengths_begin = {&val_len, 0},
        .contents_begin = {&vals_begin, 0},
        .count = 3,
    };

    EXPECT_TRUE(db.collection());
    bins_collection_t collection = *db.collection();
    auto collection_ref = collection[keys];

    check_length(collection_ref, ukv_length_missing_k);
    round_trip(collection_ref, values);

    transaction_t txn = *db.transact(true);
    auto txn_ref = txn[keys];
    check_equalities(txn_ref, values);

    auto begin = reinterpret_cast<ukv_bytes_ptr_t>(vals_2.data());
    values.contents_begin = {&begin, 0};

    round_trip(collection_ref, values);

    // Validate that values match
    auto maybe_retrieved = txn_ref.value();
    auto const& retrieved = *maybe_retrieved;
    auto it = retrieved.begin();
    for (std::size_t i = 0; i != values.size(); ++i, ++it) {
        auto expected_len = static_cast<std::size_t>(values.lengths_begin[i]);
        auto expected_begin = reinterpret_cast<byte_t const*>(values.contents_begin[i]) + values.offsets_begin[i];

        value_view_t retrieved_view = *it;
        value_view_t expected_view(expected_begin, expected_begin + expected_len);
        EXPECT_EQ(retrieved_view.size(), expected_view.size());
        EXPECT_NE(retrieved_view, expected_view);
    }

    txn = *db.transact(true);
    auto ref = txn[keys];
    round_trip(ref, values);

    EXPECT_TRUE(db.clear());
}

TEST(db, txn_named) {

    if (!ukv_supports_transactions_k)
        return;
    if (!ukv_supports_named_collections_k)
        return;

    database_t db;
    EXPECT_TRUE(db.open(path()));
    EXPECT_TRUE(db.transact());
    transaction_t txn = *db.transact();

    std::vector<ukv_key_t> keys {54, 55, 56};
    ukv_length_t val_len = sizeof(std::uint64_t);
    std::vector<std::uint64_t> vals {54, 55, 56};
    std::vector<ukv_length_t> offs {0, val_len, val_len * 2};
    auto vals_begin = reinterpret_cast<ukv_bytes_ptr_t>(vals.data());

    contents_arg_t values {
        .offsets_begin = {offs.data(), sizeof(ukv_length_t)},
        .lengths_begin = {&val_len, 0},
        .contents_begin = {&vals_begin, 0},
        .count = 3,
    };

    // Transaction with named collection
    EXPECT_FALSE(db.collection("named_col"));
    EXPECT_TRUE(db.collection("named_col", true));
    bins_collection_t named_collection = *db.collection("named_col");
    std::vector<collection_key_t> sub_keys {{named_collection, 54}, {named_collection, 55}, {named_collection, 56}};
    auto txn_named_collection_ref = txn[sub_keys];
    round_trip(txn_named_collection_ref, values);

    // Check for missing values before commit
    auto named_collection_ref = named_collection[keys];
    check_length(named_collection_ref, ukv_length_missing_k);
    EXPECT_TRUE(txn.commit());
    EXPECT_TRUE(txn.reset());

    // Validate that values match after commit
    check_equalities(named_collection_ref, values);
    EXPECT_TRUE(db.clear());
}

TEST(db, txn_unnamed_then_named) {

    if (!ukv_supports_transactions_k)
        return;
    if (!ukv_supports_named_collections_k)
        return;

    database_t db;
    EXPECT_TRUE(db.open(path()));

    EXPECT_TRUE(db.transact());
    transaction_t txn = *db.transact();

    std::vector<ukv_key_t> keys {54, 55, 56};
    ukv_length_t val_len = sizeof(std::uint64_t);
    std::vector<std::uint64_t> vals {54, 55, 56};
    std::vector<ukv_length_t> offs {0, val_len, val_len * 2};
    auto vals_begin = reinterpret_cast<ukv_bytes_ptr_t>(vals.data());

    contents_arg_t values {
        .offsets_begin = {offs.data(), sizeof(ukv_length_t)},
        .lengths_begin = {&val_len, 0},
        .contents_begin = {&vals_begin, 0},
        .count = 3,
    };

    auto txn_ref = txn[keys];
    round_trip(txn_ref, values);

    EXPECT_TRUE(db.collection());
    bins_collection_t collection = *db.collection();
    auto collection_ref = collection[keys];

    // Check for missing values before commit
    check_length(collection_ref, ukv_length_missing_k);
    EXPECT_TRUE(txn.commit());
    EXPECT_TRUE(txn.reset());

    // Validate that values match after commit
    check_equalities(collection_ref, values);

    // Transaction with named collection
    EXPECT_TRUE(db.collection_create("named_col"));
    bins_collection_t named_collection = *db.collection("named_col");
    std::vector<collection_key_t> sub_keys {{named_collection, 54}, {named_collection, 55}, {named_collection, 56}};
    auto txn_named_collection_ref = txn[sub_keys];
    round_trip(txn_named_collection_ref, values);

    // Check for missing values before commit
    auto named_collection_ref = named_collection[keys];
    check_length(named_collection_ref, ukv_length_missing_k);
    EXPECT_TRUE(txn.commit());
    EXPECT_TRUE(txn.reset());

    // Validate that values match after commit
    check_equalities(named_collection_ref, values);
    EXPECT_TRUE(db.clear());
}

#pragma region Document Collections

TEST(db, docs) {

    database_t db;
    EXPECT_TRUE(db.open(path()));

    // JSON
    docs_collection_t collection = *db.collection<docs_collection_t>();
    auto json = R"( {"person": "Carl", "age": 24} )"_json.dump();
    collection[1] = json.c_str();
    M_EXPECT_EQ_JSON(*collection[1].value(), json);
    M_EXPECT_EQ_JSON(*collection[ckf(1, "person")].value(), "\"Carl\"");
    M_EXPECT_EQ_JSON(*collection[ckf(1, "age")].value(), "24");

    // Binary
    auto maybe_person = collection[ckf(1, "person")].value(ukv_doc_field_str_k);
    EXPECT_EQ(std::string_view(maybe_person->c_str(), maybe_person->size()), std::string_view("Carl"));

#if 0
    // MsgPack
    collection.as(ukv_format_msgpack_k);
    value_view_t val = *collection[1].value();
    M_EXPECT_EQ_MSG(val, json.c_str());
    val = *collection[ckf(1, "person")].value();
    M_EXPECT_EQ_MSG(val, "\"Carl\"");
    val = *collection[ckf(1, "age")].value();
    M_EXPECT_EQ_MSG(val, "24");
#endif

    EXPECT_TRUE(db.clear());
}

TEST(db, docs_modify) {
    database_t db;
    EXPECT_TRUE(db.open(path()));
    docs_collection_t collection = *db.collection<docs_collection_t>();

    auto json = R"( { 
        "a": {
            "b": "c",
            "0": { 
                "b": [
                    {"1":"2"},
                    {"3":"4"},
                    {"5":"6"},
                    {"7":"8"},
                    {"9":"10"}
                ]
            }
        }
    })"_json.dump();
    collection[1] = json.c_str();
    M_EXPECT_EQ_JSON(*collection[1].value(), json);

    // Merge
    auto modifier =
        R"( { "a": {"b": "c","0":{"b":[{"1":"2"},{"3":"14"},{"5":"6"},{"7":"8"},{"9":"10"},{"11":"12"}]} } })"_json
            .dump();
    EXPECT_TRUE(collection[1].merge(modifier.c_str()));
    auto result = collection[1].value();
    M_EXPECT_EQ_JSON(result->c_str(), modifier.c_str());

    // Merge by field
    modifier = R"({"9": "11"})"_json.dump();
    auto expected =
        R"( { "a": {"b": "c","0":{"b":[{"1":"2"},{"3":"14"},{"5":"6"},{"7":"8"},{"9":"11"},{"11":"12"}]} } })"_json
            .dump();
    EXPECT_TRUE(collection[ckf(1, "/a/0/b/4")].merge(modifier.c_str()));
    result = collection[1].value();
    M_EXPECT_EQ_JSON(result->c_str(), expected.c_str());

    // Patch
    modifier = R"([ 
        { "op": "add", "path": "/a/key", "value": "value" },
        { "op": "replace", "path": "/a/0/b/0", "value": {"1":"3"} },
        { "op": "copy", "path": "/a/another_key", "from": "/a/key" },
        { "op": "move", "path": "/a/0/b/5", "from": "/a/0/b/1" },
        { "op": "remove", "path": "/a/b" }
    ])"_json.dump();
    expected = R"( { 
        "a": {
            "key" : "value",
            "another_key" : "value",
            "0": {
                "b":[
                    {"1":"3"},
                    {"5":"6"},
                    {"7":"8"},
                    {"9":"11"},
                    {"11":"12"},
                    {"3":"14"}
                ]
            } 
        } 
    })"_json.dump();
    EXPECT_TRUE(collection[1].patch(modifier.c_str()));
    result = collection[1].value();
    M_EXPECT_EQ_JSON(result->c_str(), expected.c_str());

    // Patch By Field
    modifier = R"([ { "op": "add", "path": "/6", "value": {"15":"16"} } ])"_json.dump();
    expected =
        R"( { "a": {"key" : "value","another_key" :
        "value","0":{"b":[{"1":"3"},{"5":"6"},{"7":"8"},{"9":"11"},{"11":"12"},{"3":"14"},{"15":"16"}]} } })"_json
            .dump();
    EXPECT_TRUE(collection[ckf(1, "/a/0/b")].patch(modifier.c_str()));
    result = collection[1].value();
    M_EXPECT_EQ_JSON(result->c_str(), expected.c_str());

    // Update
    modifier = R"( {"person": {"name":"Carl", "age": 24}} )"_json.dump();
    EXPECT_TRUE(collection[1].update(modifier.c_str()));
    result = collection[1].value();
    M_EXPECT_EQ_JSON(result->c_str(), modifier.c_str());

    // Update By Field
    modifier = R"( {"name": "Jack", "age": 28} )"_json.dump();
    expected = R"( {"person": {"name":"Jack", "age": 28}} )"_json.dump();
    EXPECT_TRUE(collection[ckf(1, "/person")].update(modifier.c_str()));
    result = collection[1].value();
    M_EXPECT_EQ_JSON(result->c_str(), expected.c_str());

    // Insert
    modifier = R"( {"person": {"name":"Carl", "age": 24}} )"_json.dump();
    EXPECT_FALSE(collection[1].insert(modifier.c_str()));
    EXPECT_TRUE(collection[2].insert(modifier.c_str()));
    result = collection[2].value();
    M_EXPECT_EQ_JSON(result->c_str(), modifier.c_str());

    // Insert By Field
    modifier = R"("Doe" )"_json.dump();
    expected = R"( {"person": {"name":"Carl", "age": 24, "surname" : "Doe"}} )"_json.dump();
    EXPECT_TRUE(collection[ckf(2, "/person/surname")].insert(modifier.c_str()));
    result = collection[2].value();
    M_EXPECT_EQ_JSON(result->c_str(), expected.c_str());

    // Upsert
    modifier = R"( {"person": {"name":"Jack", "age": 28}} )"_json.dump();
    EXPECT_TRUE(collection[1].upsert(modifier.c_str()));
    result = collection[1].value();
    M_EXPECT_EQ_JSON(result->c_str(), modifier.c_str());

    // Upsert By Field
    modifier = R"("Carl")"_json.dump();
    expected = R"( {"person": {"name":"Carl", "age": 28}} )"_json.dump();
    EXPECT_TRUE(collection[ckf(1, "/person/name")].upsert(modifier.c_str()));
    result = collection[1].value();
    M_EXPECT_EQ_JSON(result->c_str(), expected.c_str());

    modifier = R"("Doe")"_json.dump();
    expected = R"( {"person": {"name":"Carl", "age": 28, "surname" : "Doe"}} )"_json.dump();
    EXPECT_TRUE(collection[ckf(1, "/person/surname")].upsert(modifier.c_str()));
    result = collection[1].value();
    M_EXPECT_EQ_JSON(result->c_str(), expected.c_str());

    EXPECT_TRUE(db.clear());
}

TEST(db, docs_merge_and_patch) {
    using json_t = nlohmann::json;
    database_t db;
    EXPECT_TRUE(db.open(path()));
    docs_collection_t collection = *db.collection<docs_collection_t>();

    std::ifstream f_patch("tests/patch.json");
    json_t j_object = json_t::parse(f_patch);
    for (auto it : j_object) {
        auto doc = it["doc"].dump();
        auto patch = it["patch"].dump();
        auto expected = it["expected"].dump();
        collection[1] = doc.c_str();
        EXPECT_TRUE(collection[1].patch(patch.c_str()));
        M_EXPECT_EQ_JSON(collection[1].value()->c_str(), expected.c_str());
    }

    std::ifstream f_merge("tests/merge.json");
    j_object = json_t::parse(f_merge);
    for (auto it : j_object) {
        auto doc = it["doc"].dump();
        auto merge = it["merge"].dump();
        auto expected = it["expected"].dump();
        collection[1] = doc.c_str();
        EXPECT_TRUE(collection[1].merge(merge.c_str()));
        M_EXPECT_EQ_JSON(collection[1].value()->c_str(), expected.c_str());
    }

    EXPECT_TRUE(db.clear());
}

TEST(db, docs_table) {

    using json_t = nlohmann::json;
    database_t db;
    EXPECT_TRUE(db.open(path()));

    // Inject basic data
    docs_collection_t collection = *db.collection<docs_collection_t>();
    auto json_alice = R"( { "person": "Alice", "age": 27, "height": 1 } )"_json.dump();
    auto json_bob = R"( { "person": "Bob", "age": "27", "weight": 2 } )"_json.dump();
    auto json_carl = R"( { "person": "Carl", "age": 24 } )"_json.dump();
    collection[1] = json_alice.c_str();
    collection[2] = json_bob.c_str();
    collection[3] = json_carl.c_str();
    M_EXPECT_EQ_JSON(*collection[1].value(), json_alice.c_str());
    M_EXPECT_EQ_JSON(*collection[2].value(), json_bob.c_str());

    // Just column names
    {
        auto maybe_fields = collection[1].gist();
        auto fields = *maybe_fields;

        std::vector<std::string> parsed;
        for (auto field : fields)
            parsed.emplace_back(field.data());

        EXPECT_NE(std::find(parsed.begin(), parsed.end(), "/person"), parsed.end());
        EXPECT_NE(std::find(parsed.begin(), parsed.end(), "/height"), parsed.end());
        EXPECT_NE(std::find(parsed.begin(), parsed.end(), "/age"), parsed.end());
        EXPECT_EQ(std::find(parsed.begin(), parsed.end(), "/weight"), parsed.end());
    }

    // Single cell
    {
        auto header = table_header().with<std::uint32_t>("age");
        auto maybe_table = collection[1].gather(header);
        auto table = *maybe_table;
        auto col0 = table.column<0>();

        EXPECT_EQ(col0[0].value, 27);
        EXPECT_FALSE(col0[0].converted);
    }

    // Single row
    {
        auto header = table_header() //
                          .with<std::uint32_t>("age")
                          .with<std::int32_t>("age")
                          .with<std::string_view>("age");

        auto maybe_table = collection[1].gather(header);
        auto table = *maybe_table;
        auto col0 = table.column<0>();
        auto col1 = table.column<1>();
        auto col2 = table.column<2>();

        EXPECT_EQ(col0[0].value, 27);
        EXPECT_FALSE(col0[0].converted);
        EXPECT_EQ(col1[0].value, 27);
        EXPECT_TRUE(col1[0].converted);
        EXPECT_STREQ(col2[0].value.data(), "27");
        EXPECT_TRUE(col2[0].converted);
    }

    // Single column
    {
        auto header = table_header().with<std::int32_t>("age");
        auto maybe_table = collection[{1, 2, 3, 123456}].gather(header);
        auto table = *maybe_table;
        auto col0 = table.column<0>();

        EXPECT_EQ(col0[0].value, 27);
        EXPECT_EQ(col0[1].value, 27);
        EXPECT_TRUE(col0[1].converted);
        EXPECT_EQ(col0[2].value, 24);
    }

    // Single strings column
    {
        auto header = table_header().with<std::string_view>("age");
        auto maybe_table = collection[{1, 2, 3, 123456}].gather(header);
        auto table = *maybe_table;
        auto col0 = table.column<0>();

        EXPECT_STREQ(col0[0].value.data(), "27");
        EXPECT_TRUE(col0[0].converted);
        EXPECT_STREQ(col0[1].value.data(), "27");
        EXPECT_STREQ(col0[2].value.data(), "24");
    }

    // Multi-column
    {
        auto header = table_header() //
                          .with<std::int32_t>("age")
                          .with<std::string_view>("age")
                          .with<std::string_view>("person")
                          .with<float>("person")
                          .with<std::int32_t>("height")
                          .with<std::uint64_t>("weight");

        auto maybe_table = collection[{1, 2, 3, 123456, 654321}].gather(header);
        auto table = *maybe_table;
        auto col0 = table.column<0>();
        auto col1 = table.column<1>();
        auto col2 = table.column<2>();
        auto col3 = table.column<3>();
        auto col4 = table.column<4>();
        auto col5 = table.column<5>();

        EXPECT_EQ(col0[0].value, 27);
        EXPECT_EQ(col0[1].value, 27);
        EXPECT_TRUE(col0[1].converted);
        EXPECT_EQ(col0[2].value, 24);

        EXPECT_STREQ(col1[0].value.data(), "27");
        EXPECT_TRUE(col1[0].converted);
        EXPECT_STREQ(col1[1].value.data(), "27");
        EXPECT_STREQ(col1[2].value.data(), "24");
    }

    // Multi-column Type-punned exports
    {
        table_header_t header {{
            field_type_t {"age", ukv_doc_field_i32_k},
            field_type_t {"age", ukv_doc_field_str_k},
            field_type_t {"person", ukv_doc_field_str_k},
            field_type_t {"person", ukv_doc_field_f32_k},
            field_type_t {"height", ukv_doc_field_i32_k},
            field_type_t {"weight", ukv_doc_field_u64_k},
        }};

        auto maybe_table = collection[{1, 2, 3, 123456, 654321}].gather(header);
        auto table = *maybe_table;
        auto col0 = table.column(0).as<std::int32_t>();
        auto col1 = table.column(1).as<value_view_t>();
        auto col2 = table.column(2).as<value_view_t>();
        auto col3 = table.column(3).as<float>();
        auto col4 = table.column(4).as<std::int32_t>();
        auto col5 = table.column(5).as<std::uint64_t>();

        EXPECT_EQ(col0[0].value, 27);
        EXPECT_EQ(col0[1].value, 27);
        EXPECT_TRUE(col0[1].converted);
        EXPECT_EQ(col0[2].value, 24);

        EXPECT_STREQ(col1[0].value.c_str(), "27");
        EXPECT_TRUE(col1[0].converted);
        EXPECT_STREQ(col1[1].value.c_str(), "27");
        EXPECT_STREQ(col1[2].value.c_str(), "24");
    }

    EXPECT_TRUE(db.clear());
}

#pragma region Graph Collections

TEST(db, graph_triangle) {

    database_t db;
    EXPECT_TRUE(db.open(path()));

    graph_collection_t net = *db.collection<graph_collection_t>();

    // triangle
    edge_t edge1 {1, 2, 9};
    edge_t edge2 {2, 3, 10};
    edge_t edge3 {3, 1, 11};

    EXPECT_TRUE(net.upsert(edge1));
    EXPECT_TRUE(net.upsert(edge2));
    EXPECT_TRUE(net.upsert(edge3));

    EXPECT_TRUE(*net.contains(1));
    EXPECT_TRUE(*net.contains(2));
    EXPECT_FALSE(*net.contains(9));
    EXPECT_FALSE(*net.contains(10));
    EXPECT_FALSE(*net.contains(1000));

    EXPECT_EQ(*net.degree(1), 2u);
    EXPECT_EQ(*net.degree(2), 2u);
    EXPECT_EQ(*net.degree(3), 2u);
    EXPECT_EQ(*net.degree(1, ukv_vertex_source_k), 1u);
    EXPECT_EQ(*net.degree(2, ukv_vertex_source_k), 1u);
    EXPECT_EQ(*net.degree(3, ukv_vertex_source_k), 1u);

    EXPECT_TRUE(net.edges(1));
    EXPECT_EQ(net.edges(1)->size(), 2ul);
    EXPECT_EQ(net.edges(1, ukv_vertex_source_k)->size(), 1ul);
    EXPECT_EQ(net.edges(1, ukv_vertex_target_k)->size(), 1ul);

    EXPECT_EQ(net.edges(3, ukv_vertex_target_k)->size(), 1ul);
    EXPECT_EQ(net.edges(2, ukv_vertex_source_k)->size(), 1ul);
    EXPECT_EQ((*net.edges(3, ukv_vertex_target_k))[0].source_id, 2);
    EXPECT_EQ((*net.edges(3, ukv_vertex_target_k))[0].target_id, 3);
    EXPECT_EQ((*net.edges(3, ukv_vertex_target_k))[0].id, 10);
    EXPECT_EQ(net.edges(3, 1)->size(), 1ul);
    EXPECT_EQ(net.edges(1, 3)->size(), 0ul);

    // Check scans
    EXPECT_TRUE(net.edges());
    {
        std::unordered_set<edge_t, edge_hash_t> expected_edges {edge1, edge2, edge3};
        std::unordered_set<edge_t, edge_hash_t> exported_edges;

        auto present_edges = *net.edges();
        auto present_it = std::move(present_edges).begin();
        auto count_results = 0;
        while (!present_it.is_end()) {
            exported_edges.insert(*present_it);
            ++present_it;
            ++count_results;
        }
        EXPECT_EQ(count_results, 6);
        EXPECT_EQ(exported_edges, expected_edges);
    }

    // Remove a single edge, making sure that the nodes info persists
    EXPECT_TRUE(net.remove({
        {{&edge1.source_id}, 1},
        {{&edge1.target_id}, 1},
        {{&edge1.id}, 1},
    }));
    EXPECT_TRUE(*net.contains(1));
    EXPECT_TRUE(*net.contains(2));
    EXPECT_EQ(net.edges(1, 2)->size(), 0ul);

    // Bring that edge back
    EXPECT_TRUE(net.upsert({
        {{&edge1.source_id}, 1},
        {{&edge1.target_id}, 1},
        {{&edge1.id}, 1},
    }));
    EXPECT_EQ(net.edges(1, 2)->size(), 1ul);

    // Remove a vertex
    ukv_key_t vertex_to_remove = 2;
    EXPECT_TRUE(net.remove(vertex_to_remove));
    EXPECT_FALSE(*net.contains(vertex_to_remove));
    EXPECT_EQ(net.edges(vertex_to_remove)->size(), 0ul);
    EXPECT_EQ(net.edges(1, vertex_to_remove)->size(), 0ul);
    EXPECT_EQ(net.edges(vertex_to_remove, 1)->size(), 0ul);

    // Bring back the whole graph
    EXPECT_TRUE(net.upsert(edge1));
    EXPECT_TRUE(net.upsert(edge2));
    EXPECT_TRUE(net.upsert(edge3));
    EXPECT_TRUE(*net.contains(vertex_to_remove));
    EXPECT_EQ(net.edges(vertex_to_remove)->size(), 2ul);
    EXPECT_EQ(net.edges(1, vertex_to_remove)->size(), 1ul);
    EXPECT_EQ(net.edges(vertex_to_remove, 1)->size(), 0ul);
    EXPECT_TRUE(db.clear());
}

TEST(db, graph_triangle_batch_api) {

    database_t db;
    EXPECT_TRUE(db.open(path()));

    bins_collection_t main = *db.collection();
    graph_collection_t net = *db.collection<graph_collection_t>();

    std::vector<edge_t> triangle {
        {1, 2, 9},
        {2, 3, 10},
        {3, 1, 11},
    };

    EXPECT_TRUE(net.upsert(edges(triangle)));
    EXPECT_TRUE(*net.contains(1));
    EXPECT_TRUE(*net.contains(2));
    EXPECT_FALSE(*net.contains(9));
    EXPECT_FALSE(*net.contains(10));
    EXPECT_FALSE(*net.contains(1000));

    EXPECT_EQ(*net.degree(1), 2u);
    EXPECT_EQ(*net.degree(2), 2u);
    EXPECT_EQ(*net.degree(3), 2u);
    EXPECT_EQ(*net.degree(1, ukv_vertex_source_k), 1u);
    EXPECT_EQ(*net.degree(2, ukv_vertex_source_k), 1u);
    EXPECT_EQ(*net.degree(3, ukv_vertex_source_k), 1u);

    EXPECT_TRUE(net.edges(1));
    EXPECT_EQ(net.edges(1)->size(), 2ul);
    EXPECT_EQ(net.edges(1, ukv_vertex_source_k)->size(), 1ul);
    EXPECT_EQ(net.edges(1, ukv_vertex_target_k)->size(), 1ul);

    EXPECT_EQ(net.edges(3, ukv_vertex_target_k)->size(), 1ul);
    EXPECT_EQ(net.edges(2, ukv_vertex_source_k)->size(), 1ul);
    EXPECT_EQ((*net.edges(3, ukv_vertex_target_k))[0].source_id, 2);
    EXPECT_EQ((*net.edges(3, ukv_vertex_target_k))[0].target_id, 3);
    EXPECT_EQ((*net.edges(3, ukv_vertex_target_k))[0].id, 10);
    EXPECT_EQ(net.edges(3, 1)->size(), 1ul);
    EXPECT_EQ(net.edges(1, 3)->size(), 0ul);

    // Check scans
    EXPECT_TRUE(net.edges());
    {
        std::unordered_set<edge_t, edge_hash_t> expected_edges {triangle.begin(), triangle.end()};
        std::unordered_set<edge_t, edge_hash_t> exported_edges;

        auto present_edges = *net.edges();
        auto present_it = std::move(present_edges).begin();
        size_t count_results = 0ul;
        while (!present_it.is_end()) {
            exported_edges.insert(*present_it);
            ++present_it;
            ++count_results;
        }
        EXPECT_EQ(count_results, triangle.size() * 2);
        EXPECT_EQ(exported_edges, expected_edges);
    }

    // Remove a single edge, making sure that the nodes info persists
    EXPECT_TRUE(net.remove(edges_view_t {
        {{&triangle[0].source_id}, 1},
        {{&triangle[0].target_id}, 1},
        {{&triangle[0].id}, 1},
    }));
    EXPECT_TRUE(*net.contains(1));
    EXPECT_TRUE(*net.contains(2));
    EXPECT_EQ(net.edges(1, 2)->size(), 0ul);

    // Bring that edge back
    EXPECT_TRUE(net.upsert(edges_view_t {
        {{&triangle[0].source_id}, 1},
        {{&triangle[0].target_id}, 1},
        {{&triangle[0].id}, 1},
    }));
    EXPECT_EQ(net.edges(1, 2)->size(), 1ul);

    // Remove a vertex
    ukv_key_t vertex_to_remove = 2;
    EXPECT_TRUE(net.remove(vertex_to_remove));
    EXPECT_FALSE(*net.contains(vertex_to_remove));
    EXPECT_EQ(net.edges(vertex_to_remove)->size(), 0ul);
    EXPECT_EQ(net.edges(1, vertex_to_remove)->size(), 0ul);
    EXPECT_EQ(net.edges(vertex_to_remove, 1)->size(), 0ul);

    // Bring back the whole graph
    EXPECT_TRUE(net.upsert(edges(triangle)));
    EXPECT_TRUE(*net.contains(vertex_to_remove));
    EXPECT_EQ(net.edges(vertex_to_remove)->size(), 2ul);
    EXPECT_EQ(net.edges(1, vertex_to_remove)->size(), 1ul);
    EXPECT_EQ(net.edges(vertex_to_remove, 1)->size(), 0ul);
    EXPECT_TRUE(db.clear());
}

TEST(db, graph_transaction_watch) {

    if (!ukv_supports_transactions_k)
        return;

    database_t db;
    EXPECT_TRUE(db.open(path()));
    graph_collection_t net = *db.collection<graph_collection_t>();
    transaction_t txn = *db.transact();
    graph_collection_t txn_net = *txn.collection<graph_collection_t>();

    edge_t edge1 {1, 2, 1};
    edge_t edge2 {3, 1, 2};

    EXPECT_TRUE(net.upsert(edge1));
    EXPECT_TRUE(net.upsert(edge2));
    EXPECT_TRUE(txn_net.degree(1));
    EXPECT_TRUE(txn.commit());

    EXPECT_TRUE(txn.reset());
    EXPECT_TRUE(txn_net.degree(1));
    EXPECT_TRUE(txn.commit());

    EXPECT_TRUE(txn_net.degree(1));
    EXPECT_TRUE(net.remove(edge1));
    EXPECT_TRUE(net.remove(edge2));
    EXPECT_FALSE(txn.commit());
    EXPECT_TRUE(txn.reset());

    EXPECT_TRUE(txn_net.degree(1, ukv_vertex_role_any_k, false));
    EXPECT_TRUE(net.upsert(edge1));
    EXPECT_TRUE(net.upsert(edge2));
    EXPECT_TRUE(txn.commit());

    EXPECT_TRUE(db.clear());
}

edge_t make_edge(ukv_key_t edge_id, ukv_key_t v1, ukv_key_t v2) {
    return {v1, v2, edge_id};
}

std::vector<edge_t> make_edges(std::size_t vertices_count = 2, std::size_t next_connect = 1) {
    std::vector<edge_t> es;
    ukv_key_t edge_id = 0;
    for (ukv_key_t vertex_id = 0; vertex_id != vertices_count; ++vertex_id) {
        ukv_key_t connect_with = vertex_id + next_connect;
        while (connect_with < vertices_count) {
            edge_id++;
            es.push_back(make_edge(edge_id, vertex_id, connect_with));
            connect_with = connect_with + next_connect;
        }
    }
    return es;
}

TEST(db, graph_random_fill) {
    database_t db;
    EXPECT_TRUE(db.open(path()));

    graph_collection_t graph = *db.collection<graph_collection_t>();

    constexpr std::size_t vertices_count = 1000;
    auto edges_vec = make_edges(vertices_count, 100);
    EXPECT_TRUE(graph.upsert(edges(edges_vec)));

    for (ukv_key_t vertex_id = 0; vertex_id != vertices_count; ++vertex_id) {
        EXPECT_TRUE(graph.contains(vertex_id));
        EXPECT_EQ(*graph.degree(vertex_id), 9u);
    }

    EXPECT_TRUE(db.clear());
}

TEST(db, graph_conflicting_transactions) {

    if (!ukv_supports_transactions_k)
        return;

    database_t db;
    EXPECT_TRUE(db.open(path()));

    graph_collection_t net = *db.collection<graph_collection_t>();

    transaction_t txn = *db.transact();
    graph_collection_t txn_net = *txn.collection<graph_collection_t>();

    // triangle
    edge_t edge1 {1, 2, 9};
    edge_t edge2 {2, 3, 10};
    edge_t edge3 {3, 1, 11};

    EXPECT_TRUE(txn_net.upsert(edge1));
    EXPECT_TRUE(txn_net.upsert(edge2));
    EXPECT_TRUE(txn_net.upsert(edge3));

    EXPECT_TRUE(*txn_net.contains(1));
    EXPECT_TRUE(*txn_net.contains(2));
    EXPECT_TRUE(*txn_net.contains(3));

    EXPECT_FALSE(*net.contains(1));
    EXPECT_FALSE(*net.contains(2));
    EXPECT_FALSE(*net.contains(3));

    EXPECT_TRUE(txn.commit());
    EXPECT_TRUE(*net.contains(1));
    EXPECT_TRUE(*net.contains(2));
    EXPECT_TRUE(*net.contains(3));

    EXPECT_TRUE(txn.reset());
    txn_net = *txn.collection<graph_collection_t>();

    transaction_t txn2 = *db.transact();
    graph_collection_t txn_net2 = *txn2.collection<graph_collection_t>();

    edge_t edge4 {4, 5, 15};
    edge_t edge5 {5, 6, 16};

    EXPECT_TRUE(txn_net.upsert(edge4));
    EXPECT_TRUE(txn_net2.upsert(edge5));

    EXPECT_TRUE(txn.commit());
    EXPECT_FALSE(txn2.commit());

    EXPECT_TRUE(db.clear());
}

TEST(db, graph_upsert_edges) {
    database_t db;
    EXPECT_TRUE(db.open(path()));

    graph_collection_t graph = *db.collection<graph_collection_t>();

    std::vector<ukv_key_t> vertices = {1, 2, 3, 4, 5};
    auto over_the_vertices = [&](bool exist, size_t degree) {
        for (auto& vertex_id : vertices) {
            EXPECT_EQ(*graph.contains(vertex_id), exist);
            EXPECT_EQ(*graph.degree(vertex_id), degree);
        }
    };

    over_the_vertices(false, 0);

    std::vector<edge_t> star {
        {1, 3, 1},
        {1, 4, 2},
        {2, 4, 3},
        {2, 5, 4},
        {3, 5, 5},
    };
    EXPECT_TRUE(graph.upsert(edges(star)));
    over_the_vertices(true, 2u);

    std::vector<edge_t> pentagon {
        {1, 2, 6},
        {2, 3, 7},
        {3, 4, 8},
        {4, 5, 9},
        {5, 1, 10},
    };
    EXPECT_TRUE(graph.upsert(edges(pentagon)));
    over_the_vertices(true, 4u);

    EXPECT_TRUE(graph.remove(edges(star)));
    over_the_vertices(true, 2u);

    EXPECT_TRUE(graph.upsert(edges(star)));
    over_the_vertices(true, 4u);

    EXPECT_TRUE(graph.remove(edges(pentagon)));
    over_the_vertices(true, 2u);

    EXPECT_TRUE(graph.upsert(edges(pentagon)));
    over_the_vertices(true, 4u);

    std::vector<edge_t> itself {
        {1, 1, 11},
        {2, 2, 12},
        {3, 3, 13},
        {4, 4, 14},
        {5, 5, 15},
    };

    EXPECT_TRUE(graph.upsert(edges(itself)));
    over_the_vertices(true, 6u);

    EXPECT_TRUE(graph.remove(edges(star)));
    EXPECT_TRUE(graph.remove(edges(pentagon)));

    over_the_vertices(true, 2u);

    EXPECT_TRUE(graph.remove(edges(itself)));

    over_the_vertices(true, 0);

    EXPECT_TRUE(db.clear());

    over_the_vertices(false, 0);
}

TEST(db, graph_remove_vertices) {
    database_t db;
    EXPECT_TRUE(db.open(path()));

    graph_collection_t graph = *db.collection<graph_collection_t>();

    constexpr std::size_t vertices_count = 1000;
    auto edges_vec = make_edges(vertices_count, 100);
    EXPECT_TRUE(graph.upsert(edges(edges_vec)));

    for (ukv_key_t vertex_id = 0; vertex_id != vertices_count; ++vertex_id) {
        EXPECT_TRUE(graph.contains(vertex_id));
        EXPECT_TRUE(*graph.contains(vertex_id));
        EXPECT_TRUE(graph.remove(vertex_id));
        EXPECT_TRUE(graph.contains(vertex_id));
        EXPECT_FALSE(*graph.contains(vertex_id));
    }

    EXPECT_TRUE(db.clear());
}

TEST(db, graph_remove_edges_keep_vertices) {
    database_t db;
    EXPECT_TRUE(db.open(path()));

    graph_collection_t graph = *db.collection<graph_collection_t>();

    constexpr std::size_t vertices_count = 1000;
    auto edges_vec = make_edges(vertices_count, 100);
    EXPECT_TRUE(graph.upsert(edges(edges_vec)));
    EXPECT_TRUE(graph.remove(edges(edges_vec)));

    for (ukv_key_t vertex_id = 0; vertex_id != vertices_count; ++vertex_id) {
        EXPECT_TRUE(graph.contains(vertex_id));
        EXPECT_TRUE(*graph.contains(vertex_id));
    }

    EXPECT_TRUE(db.clear());
}

TEST(db, graph_get_edges) {
    database_t db;
    EXPECT_TRUE(db.open(path()));

    graph_collection_t graph = *db.collection<graph_collection_t>();

    constexpr std::size_t vertices_count = 1000;
    auto edges_vec = make_edges(vertices_count, 100);
    EXPECT_TRUE(graph.upsert(edges(edges_vec)));

    std::vector<edge_t> received_edges;
    for (ukv_key_t vertex_id = 0; vertex_id != vertices_count; ++vertex_id) {
        auto es = *graph.edges(vertex_id);
        EXPECT_EQ(es.size(), 9u);
        for (size_t i = 0; i != es.size(); ++i)
            received_edges.push_back(es[i]);
    }

    EXPECT_TRUE(graph.remove(edges(received_edges)));
    for (ukv_key_t vertex_id = 0; vertex_id != vertices_count; ++vertex_id) {
        EXPECT_TRUE(graph.contains(vertex_id));
        EXPECT_TRUE(*graph.contains(vertex_id));
        auto es = *graph.edges(vertex_id);
        EXPECT_EQ(es.size(), 0);
    }
    EXPECT_TRUE(db.clear());
}

TEST(db, graph_degrees) {
    database_t db;
    EXPECT_TRUE(db.open(path()));

    graph_collection_t graph = *db.collection<graph_collection_t>();

    constexpr std::size_t vertices_count = 1000;
    std::vector<ukv_key_t> vertices(vertices_count);
    vertices.resize(vertices_count);
    for (ukv_key_t vertex_id = 0; vertex_id != vertices_count; ++vertex_id)
        vertices[vertex_id] = vertex_id;

    auto edges_vec = make_edges(vertices_count, 100);
    EXPECT_TRUE(graph.upsert(edges(edges_vec)));

    auto degrees = *graph.degrees({{vertices.data(), sizeof(ukv_key_t)}, vertices.size()});
    EXPECT_EQ(degrees.size(), vertices_count);

    EXPECT_TRUE(db.clear());
}

int main(int argc, char** argv) {
    std::filesystem::create_directory("./tmp");
    ::testing::InitGoogleTest(&argc, argv);
    return RUN_ALL_TESTS();
}<|MERGE_RESOLUTION|>--- conflicted
+++ resolved
@@ -269,15 +269,10 @@
     EXPECT_TRUE(db["col1"]);
     EXPECT_TRUE(db["col2"]);
 
-<<<<<<< HEAD
     EXPECT_FALSE(db.add_collection("col1"));
     bins_collection_t col1 = *db["col1"];
     EXPECT_FALSE(db.add_collection("col2"));
     bins_collection_t col2 = *db["col2"];
-=======
-    bins_collection_t col1 = *db.collection_create("col1");
-    bins_collection_t col2 = *db.collection_create("col2");
->>>>>>> ccaa4d6b
 
     check_binary_collection(col1);
     check_binary_collection(col2);
