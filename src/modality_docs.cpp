--- conflicted
+++ resolved
@@ -10,17 +10,13 @@
 #include <charconv>    // `std::to_chars`
 #include <string_view> // `std::string_view`
 
-<<<<<<< HEAD
 #include <simdjson.h>
 #include <yyjson.h> // Primary internal JSON representation
 #include <bson.h>   // Converting from/to BSON
-=======
-#include <fmt/format.h> // `fmt::format_int`
 
 #include <simdjson.h> // Secondary internal JSON representation
 #include <yyjson.h>   // Primary internal JSON representation
 #include <bson.h>     // Converting from/to BSON
->>>>>>> 7b49234c
 
 #include "ukv/docs.h"                //
 #include "helpers/linked_memory.hpp" // `linked_memory_lock_t`
